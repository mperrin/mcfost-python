--- conflicted
+++ resolved
@@ -1,20 +1,6 @@
 from setuptools import setup, find_packages
 
-<<<<<<< HEAD
 
-# set up package metadata for eventual use in PyPI
-setupargs = {
-    'name'          :       'mcfost',
-    'version'       :      	"0.01", 
-    'description'   :       'Python utilities for MCFOST radiative transfer simulations',
-    'fullname'      :       'MCFOST Python Tools',
-    'author'        :     	"Christophe Pinte & Marshall Perrin",
-    'author_email'  :      	"",
-    'url'           :  		"http://",
-    'download_url'           :  		"http://",  # will be replaced below
-    'requires'      :       ['astropy','numpy', 'matplotlib'],
-    'classifiers'   :   [
-=======
 setup(
     name = 'mcfost',
     fullname = 'MCFOST Python Tools',
@@ -24,14 +10,13 @@
     Python tools for working with MCFOST radiative transfer models.
     """,
 
-    author = "Christophe Pinte & Marshall Perrin",
+    author = "Christophe Pinte, Marshall Perrin & Schuyler Wolff",
     author_email = "",
     url = "https://github.com/cpinte/mcfost-python",
 
     requires = ['astropy','numpy', 'matplotlib'],
     packages = ['mcfost'],
     classifiers = [
->>>>>>> dd1aef03
         "Programming Language :: Python",
         "License :: OSI Approved :: BSD License",
         "Operating System :: OS Independent",
