--- conflicted
+++ resolved
@@ -46,13 +46,8 @@
         the parameter file into that subdirectory, before running it?
         This is useful for handling the output of grid_generator()
     delete_previous : bool
-<<<<<<< HEAD
-        Should we delete any previous calculation results if they already 
-        exist? Default is true. 
-=======
         Should we delete any previous calculation results if they already
         exist? Default is true.
->>>>>>> dd1aef03
     """
     if not isinstance(filename, str):
         raise TypeError("First argument to run_all must be a filename.")
@@ -120,13 +115,8 @@
 
 
 def run_image(filename, wavelength, raytrace=True,  delete_previous=True, *args):
-<<<<<<< HEAD
-    """ Run a MCFOST calculation of the image 
-    
-=======
     """ Run a MCFOST calculation of the image
 
->>>>>>> dd1aef03
     Parameters
     ------------
     wavelength : float
