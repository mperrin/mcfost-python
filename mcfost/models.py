# Model class - main class for interacting with an entire model

import warnings
import os
import glob
import matplotlib.pyplot as plt
import matplotlib
import numpy as np
import astropy.io.fits as fits
import astropy.io.ascii as ascii
import astropy.units as units
import collections
import logging
_log = logging.getLogger('mcfost')

#from . import plotting
from .paramfiles import Paramfile, find_paramfile

from . import utils


class ModelImageCollection(collections.Mapping):
<<<<<<< HEAD
    """ Helper collectin class to implement on-demand loading of 
=======
    """ Helper collectin class to implement on-demand loading of
>>>>>>> dd1aef03
    image data via a dict interface. The dict looks like it
    always contains all available images, and can be indexed via
    either floats or strings interchangably.

    This returns a PrimaryHDU object, not a HDUlist, under the
    assumption that MCFOST output files don't ever have more than one
    extension.

    Most users will not need to instantiate this directly. Just
    use it transparently via a ModelResults object

    Example
    ---------
    mod = mcfostpy.ModelResults()
    im_1_micron = mod.image_data[1.0]  # looks like array access, but is
                    # actually an automatic file read first, then access

    """
    def __init__(self, modelresults):
        self._modelresults = modelresults
        self._loaded_fits = dict()

    def _getpath(self, key):
        canonical_wavelength = self._modelresults._standardize_wavelength(key)
        return os.path.join(self._modelresults.directory,"data_"+canonical_wavelength,"RT.fits.gz")

    @property
    def wavelengths(self):
<<<<<<< HEAD
        return np.asarray(self._modelresults._wavelengths_lookup.values(), dtype=float) * units.micron
        #return self._modelresults.image_wavelengths

    @property   
=======
        return np.asarray(list(self._modelresults._wavelengths_lookup.values()), dtype=float) * units.micron
        #return self._modelresults.image_wavelengths

    @property
>>>>>>> dd1aef03
    def filenames(self):
        return [self._getpath(k) for k in self.keys()]

    # Implement magic methods to make this compliant with the collections.Mapping abstract base class
    # that way it will behave just like a python Dict
    def keys(self):
        # cast these as a list
        return self._modelresults._wavelengths_lookup.values()
        #return list(self._modelresults.image_wavelengths.value)

<<<<<<< HEAD
    def closeimage(self):
        for k in self.keys():
            canonical_wavelength = self._modelresults._standardize_wavelength(k)
            try:
                self.loaded_fits[canonical_wavelength].close()
            except:
                print "Failed to close model image files."

=======
>>>>>>> dd1aef03
    def __len__(self):
        return len(self.keys())

    def __iter__(self):
        for i in self.keys():
            yield self[i]

    def __getitem__(self, key):
        canonical_wavelength = self._modelresults._standardize_wavelength(key)

        if canonical_wavelength not in self._loaded_fits.keys():
<<<<<<< HEAD
             self._loaded_fits[canonical_wavelength] = fits.open( self._getpath(canonical_wavelength))[0]
             #thismodelimage = fits.open( self._getpath(canonical_wavelength))
             #self._loaded_fits[canonical_wavelength] = thismodelimage[0]
             #thismodelimage.close()
=======
            self._loaded_fits[canonical_wavelength] = fits.open( self._getpath(canonical_wavelength))[0]
>>>>>>> dd1aef03
        return self._loaded_fits[canonical_wavelength]


class MCFOST_Dataset(object):
    """ Base class - can either be model results or
    observations. Implements common behavior to each.
    """
    def __init__(self, directory="./"):
        pass

    @property
    def image_wavelengths(self):
        """ Wavelengths for which images are present, in microns """
        return np.asarray(list(self._wavelengths_lookup.values()), dtype=float) * units.micron

    def _standardize_wavelength(self, wavelength):
        """ Utility function to return a "standardized" representation
        of a wavelength, such that e.g. "2" microns, "2.0" microns,
        "2.00e0" microns etc are all the same thing, and that thing is
        consistent with the directory names on disk produced by MCFOST"""
        wl = float(wavelength)
        try:
            return self._wavelengths_lookup[wl]
        except:
            raise ValueError("This model does not have images for wavelength="+str(wavelength)+" microns. Please check your data and try again.")

#----------------------------------------------------

class ModelResults(MCFOST_Dataset):
    """ One MCFOST model result set, possibly containing multiple inclinations

    This class provides an object oriented interface to MCFOST model results, including SEDs
    and images.  It also casts results so that the astropy.units framework can be used

    For now this class assumes all your model results have been precomputed.
    I.e. it will not call mcfost itself to run anything new.

    Because of how MCFOST works, in practice this class may actually represent multiple
    inclinations all calculated for the same set of physical parameters.
    """

    parameters = None
    """ Paramfile object for this model's parameters"""

    sed = None
    """ ModelSED object containing the computed SED """

    def __init__(self, directory="./", parameters=None):
        """ Initialize model.

        This does read in parameters, but does NOT automatically load
        SED or image information. Those will be loaded automatically into memory when needed.
        This optimization is to aid in loading large model sets at once.

        Parameters
        -----------
        directory : str
            Directory path to the root dir of the model (i.e. the parent directoy containing
            data_th, data_1.0 etc)
        parameters : filename
            Filename of MCFOST parameter file. Can be omitted if there is one unambiguous
            parameter file in the specified directory.
        """

        self.directory = os.path.abspath(directory)

        if parameters is None:
            self._paramfilename = find_paramfile(self.directory)
        else:
            self._paramfilename = parameters

        if self._paramfilename is None:
            raise IOError("Could not find a parameter file in that directory")
        self.parameters = Paramfile(self._paramfilename)


        # check for available images,
        # and keep a list of available wavelengths, both as a s
        image_waves = glob.glob(os.path.join(self.directory, 'data_[0123456789]*'))
        if image_waves is None:
            warnings.warn("No model image results were found in that directory.")
        self._wavelengths_lookup = {}
        for wl in image_waves:
            #print wl
            wlstring = os.path.basename(wl).split('_')[1]
            self._wavelengths_lookup[float(wlstring)] = wlstring

        self.images = ModelImageCollection(self)
<<<<<<< HEAD
=======

        # Check for SED
>>>>>>> dd1aef03
        try:
            self.sed = ModelSED(directory=os.path.join(self.directory, 'data_th') )
        except:
            self.sed = None
            warnings.warn('No ray-traced SED results were found in that directory.')

    def __repr__(self):
        return "<MCFOST ModelResults in directory '{self.directory}'>".format(self=self)

    def plot_SED(self, inclination='all', title=None, overplot=False,
            nlabels=None, alpha=0.75, **kwargs):
        """ Plot SED(s). Set inclination=value to plot just one, or leave blank for all

        This will plot either an RT or MC mode SED. By default RT is tried first.

        Parameters
        -----------
        overplot : bool
            Should this overplot or make a new plot?
        nlabels : int or None
            limit the number of inclination labels in the legend? set to None to show all (default)
        alpha : float
            Transparency for plots
        inclination : string 'all' or float
            'all' to plot all inclinations, else just the
            desired inclination (specifically the SED whose
            inclination is closest to the specified floating point value)


        """

        raise DeprecationWarning("ModelResults.plot_sed is deprecated; use Modelresults.sed.plot() instead.")

<<<<<<< HEAD
        self.sed.plot(inclination=inclination, title=title, overplot=overplot, 
=======
        self.sed.plot(inclination=inclination, title=title, overplot=overplot,
>>>>>>> dd1aef03
                nlabels=nlabels, alpha=alpha, **kwargs)

        return

<<<<<<< HEAD
    def plot_image(self, wavelength0, overplot=False, inclination=None, cmap=None, ax=None, 
            axes_units='AU',
            polarization=False, polfrac=False,
            psf_fwhm=None, 
=======
    def plot_image(self, wavelength0, overplot=False, inclination=None, cmap=None, ax=None,
            axes_units='AU',
            polarization=False, polfrac=False,
            psf_fwhm=None,
>>>>>>> dd1aef03
            vmin=None, vmax=None, dynamic_range=1e6, colorbar=False):
        """ Show one image from an MCFOST model

        Parameters
        ----------
        wavelength : string
            note this is a string!! in microns. TBD make it take strings or floats
        inclination : float
            Which inclination to plot, in the case where there are multiple images?
            If not specified, defaults to the median inclination of whichever RT mode
            inclinations were computed.
        overplot : bool
            Should we overplot on current axes (True) or display a new figure? Default is False
        cmap : matplotlib Colormap instance
            Color map to use for display.
        ax : matplotlib Axes instance
            Axis to display into.
        vmin, vmax :    scalars
            Min and max values for image display. Always shows in log stretch
        dynamic_range : float
            default vmin is vmax/dynamic range. Default dynamic range is 1e6.
        axes_units : str
            Units to label the axes in. May be 'AU', 'arcsec', 'deg', or 'pixels'
        psf_fwhm : float or None
            convolve with PSF of this FWHM? Default is None for no convolution
        colorbar : bool
            Also draw a colorbar
<<<<<<< HEAD
=======

>>>>>>> dd1aef03


        To Do:
        * Add convolution with PSFs
        * Add coronagraphic occulters

        """

        wavelength = self._standardize_wavelength(wavelength0)
        if inclination is None:
            inclination = self.parameters.inclinations[len(self.parameters.inclinations)/2]

        if not overplot:
            if ax is None: plt.clf()
            else: plt.cla()


        if ax is None: ax = plt.gca()

        # Read in the data and select the image of

        imHDU = self.images[wavelength]


        inclin_index = utils.find_closest(self.parameters.inclinations, inclination)
        image = imHDU.data[0,0,inclin_index,:,:]


        # Set up color mapping
        if cmap is None:
            from copy import deepcopy
            #cmap = plt.cm.gist_heat
            cmap = deepcopy(plt.cm.gist_gray)
            cmap.set_over('white')
            cmap.set_under('black')
            cmap.set_bad('black')
        if vmax is None: vmax = image.max()
        if vmin is None: vmin=vmax/dynamic_range
        norm = matplotlib.colors.LogNorm(vmin=vmin, vmax=vmax, clip=True)


        # calculate the display extent of the image

        # check if the image header has CDELT keywords, if so use those in preference to
        # the plate scale specified in the parameter file.
        # This will gracefully handle the case of the user overriding the default pixel
        # scale on the command line to MCFOST.
        cd1 = imHDU.header['CDELT1']
        cd2 = imHDU.header['CDELT2']
        pixelscale = np.asarray([cd1,cd2])  # in degrees

        if axes_units.lower() == 'deg':
            pass
        elif axes_units.lower() == 'arcsec':
            pixelscale *= 3600
        elif axes_units.lower() == 'au':
            pixelscale *= 3600 * self.parameters.distance
        elif axes_units.lower() == 'pixels' or axes_units.lower() == 'pixel':
            pixelscale = np.ones(2)
        else:
            raise ValueError("Unknown unit for axes_units: "+axes_units)

        halfsize = (np.asarray(image.shape))/2 * pixelscale
        extent = [-halfsize[0], halfsize[0], -halfsize[1], halfsize[1]]






        # Optional: convolve with PSF
        if psf_fwhm is not None:
            raise NotImplementedError("This code not yet implemented")
            import optics
            #psf = optics.airy_2d(aperture=10.0, wavelength=1.6e-6, pixelscale=0.020, shape=(99,99))
            psf = pyfits.getdata('/Users/mperrin/Dropbox/AAS2013/models_pds144n/manual/keck_psf_tmp4.fits')
            from astropy.nddata import convolve
            convolved = convolve(image, psf, normalize_kernel=True)

            image = convolved

        if polfrac:
            ax = plt.subplot(121)

        # Display the image!
        ax = utils.imshow_with_mouseover(ax, image,  norm=norm, cmap=cmap, extent=extent)
        ax.set_xlabel("Offset [{unit}]".format(unit=axes_units))
        ax.set_ylabel("Offset [{unit}]".format(unit=axes_units))
        ax.set_title("Image for "+wavelength+" $\mu$m")


        if polarization==True:
            # overplot polarization vectors

            # don't show every pixel's vectors:
            showevery = 5

            imQ = imHDU.data[1,0,inclin_index,:,:] * -1  #MCFOST sign convention requires flip for +Q = up
            imU = imHDU.data[2,0,inclin_index,:,:] * -1  #MCFOST sign convention, ditto

            imQn = imQ/image
            imUn = imU/image
            polfrac_ar = np.sqrt(imQn**2 + imUn**2)
            theta = 0.5* np.arctan2(imUn, imQn) + np.pi/2
            vecX = polfrac_ar * np.cos(theta) *-1
            vecY = polfrac_ar * np.sin(theta)

            Y, X = np.indices(image.shape)
            Q = plt.quiver(X[::showevery, ::showevery], Y[::showevery, ::showevery], vecX[::showevery, ::showevery], vecY[::showevery, ::showevery],
                    headwidth=0, headlength=0, headaxislength=0.0, pivot='middle', color='white')
            plt.quiverkey(Q, 0.85, 0.95, 0.5, "50% pol.", coordinates='axes', labelcolor='white', labelpos='E', fontproperties={'size':'small'}) #, width=0.003)
    #        ax = plt.subplot(152)
    #        ax.imshow(imQn, vmin=-1, vmax=1, cmap=matplotlib.cm.RdBu)
    #        ax.set_title('Q')
    #        ax = plt.subplot(153)
    #        ax.imshow(imUn, vmin=-1, vmax=1, cmap=matplotlib.cm.RdBu)
    #        ax.set_title('U')
    #        ax = plt.subplot(154)
    #        ax.imshow(vecX, vmin=-1, vmax=1, cmap=matplotlib.cm.RdBu)
    #        ax.set_title('vecX')
    #        ax = plt.subplot(155)
    #        ax.imshow(vecY, vmin=-1, vmax=1, cmap=matplotlib.cm.RdBu)
    #        ax.set_title('vecY')
    #        ax.colorbar()

        #plt.colorbar()

            if polfrac:
                # Display a 2nd panel showing the polarization fraction
                ax2 = plt.subplot(122)

                cmap2 = plt.cm.gist_heat
                cmap2 = plt.cm.jet
                cmap2.set_over('red')
                cmap2.set_under('black')
                cmap2.set_bad('black')

                ax2 = utils.imshow_with_mouseover(ax2, polfrac_ar, vmin=0, vmax=1,  cmap=cmap2)
                ax2.set_title("Polarization fraction")

                cax = plt.axes([0.92, 0.25, 0.02, 0.5])
                plt.colorbar(ax2.images[0], cax=cax, orientation='vertical')

        if colorbar==True:
            cb = plt.colorbar(mappable=ax.images[0])
            cb.set_label("Intensity [$W/m^2/pixel$]")


    def plot_dust_properties(self, *args, **kwargs):
        """ Plot dust scattering properties


        Plot the dust scattering properties as calculated by MCFOST
        for some given collection of grains.

        Note: For this to work you must have first saved dust properties
        to disk using the ``mcfost somefile.par -dust_prop``
        """

        from . import plotting
        plotting.plot_dust(directory=self.directory, parameters = self.parameters, *args, **kwargs)

    def describe(self):
        """ Return a descriptive brief paragraph on what results are present """
        print("Model results in {self.directory} for {parfn}".format(self=self, parfn = os.path.basename(self._paramfilename)))
        print("    Model has {0} inclinations from {1} to {2}".format(len(self.parameters.inclinations), min(self.parameters.inclinations), max(self.parameters.inclinations)))
        if self.sed is None:
            print("    No SED data present")
        else:
            print("    SED computed from {par.lambda_min} - {par.lambda_max} microns using {par.nwavelengths} wavelengths".format(par=self.parameters))
        print("    Images computed for {0} wavelengths: {1}".format(len(self.image_wavelengths), self.image_wavelengths))

        if os.path.exists(os.path.join(self.directory, 'data_dust/kappa.fits.gz')):
            print("    Dust scattering properties have been saved to disk for that model grain population.")

    def calc_chisqr(self, observed, weights=None, **kwargs):
        """ Calculate chi^2 statistic based on comparison with observations


        Parameters
        -----------
        observed : MCFOST.Observations instance
            Available observational data to be compared with models
        weights : list of floats
            Weights for computing the combined chi^2 merging all sub-
            chi^2 values.  Provide these in the order [SED, shortest wavelength image,
            second shortest wavelength image, ... longest wavelength image].
        save : bool
            Save chi^2 results to disk

        Notes
        -------

        Many other parameters are accepted and passed to the individual chi^2 functions.
        See mcfost.chisqr.sed_chisqr and mcfost.chisqr.image_chisqr for details.

        Note that the chi^2 values calculated will typically be an array, with one chi^2 value
        for each inclination present in the MCFOST models.

        """
        from . import chisqr

        if weights is None:
            weights = [1.0]* (self.image_wavelengths.size + 1)

        if self.sed is None:
            raise IOError("No SED data present; cannot compute chi^2.")

        _log.info("Computing SED chi^2")
        sed_chi2 = chisqr.sed_chisqr(self, observed, **kwargs)  * weights[0]

        return sed_chi2
        im_chi2 = []
        for i in range(self.image_wavelengths.size):
            _log.info("Computing image chi^2 for {0} microns".format(self.image_wavelengths[i].value) )
            im_chi2.append( chisqr.image_chisqr(self, observed, wavelength=self.image_wavelengths[i],
                **kwargs) *  weights[i+1] )


        #_log.info("Resulting chi^2s: {0} SED, {1} images".format(sed_chi2,  ",".join(im_chi2)) )


#----------------------------------------------------

class Observations(MCFOST_Dataset):
    """ Class for observational data on a target

    To the extent possible, the API is consistent with that of the ModelResults class.
    That is, the names and functionality of attributes and methods should be similar
    to the extent possible given the differences in the underlying data.

    """

    sed = None
    """ Observed SED"""

    images = None
    """ Container for model images.  """

    image_wavelengths = []
    """ List of wavelengths for which we have images """


    def __init__(self, directory='.'):
        """ Initialize based on a directory containing several results files.
        For now this follows the conventions used by the IDL results explorer code, but
        this is likely to change as the code evolves...

        Parameters
        -------------
        directory : string
            Directory path for where to find observations. Default is current working directory.


        """

        if directory is None or not os.path.isdir(directory):
            raise ValueError("Not a valid directory: "+directory)

        self.directory = directory
        summaryfile = os.path.join(self.directory, 'summary.txt')
        if not os.path.exists(summaryfile):
            raise ValueError("Cannot find index file of observed data: summary.txt")

        summaryf = open(summaryfile)
        summary = summaryf.readlines()
        #summary = open(summaryfile).readlines()

        filenames = []
        types = []
        wavelengths = []

        for i, line in enumerate(summary):
            # filename, type, wavelength (optional)
            parts = line.split()
            #print i, parts
            _log.info("Found observations: {0} is {1}".format(parts[0], " at ".join(parts[1:])) )
            thisfile = os.path.join(self.directory, parts[0])
            filenames.append(thisfile)
            types.append(parts[1].lower())
            wavelengths.append(parts[2] if len(parts) >= 3 else None)
            if parts[1].lower() == 'image': self.image_wavelengths.append(parts[2])
            elif parts[1].lower() == 'sed': self.sed = ObservedSED(thisfile)
        self.file_names = np.asarray(filenames)
        self.file_types = np.asarray(types)
        self.file_wavelengths = np.asarray(wavelengths)

        self.images = OBSImageCollection(self)
        summaryf.close()

    def __repr__(self):
        return "<MCFOST Observations in directory '{self.directory}'>".format(self=self)

    def describe(self):
        """ Return a descriptive brief paragraph on what results are present """
        print("Observations in {self.directory}".format(self=self))
        if self.sed is None:
            print("    No SED data present")
        else:
            print("    SED from {0} - {1} microns at {2} wavelengths".format(self.sed.wavelength.min(), self.sed.wavelength.max(), self.sed.wavelength.size))
        print("    Images available for {0} wavelengths: {1}".format(len(self.image_wavelengths), self.image_wavelengths))



#----------------------------------------------------

class MCFOST_SED_Base(object):
    """ Base SED class, implements common functionality

    Attributes include:
        .flux, .uncertainty: in Jy
        .nu_fnu, .nu_fnu_uncert: in W/m^2
        .wavelength:  in microns
        .frequency: in Hz
    """
    def __init__(self, ):
        pass

    @property
    def frequency(self):
        """ Frequency in Hertz, as an astropy.Quantity"""
        import astropy.constants as const
        return (const.c/self.wavelength).to(units.Hz)

    @property
    def nu_fnu(self):
        """ Spectral energy distribution in W/m^2, as an astropy.Quantity"""
        return ( self.flux * self.frequency ).to(units.W/units.m**2)

    @property
    def nu_fnu_uncert(self):
        """ Uncertainty in spectral energy distribution in W/m^2, as an astropy.Quantity"""
        return ( self.uncertainty * self.frequency ).to(units.W/units.m**2)


class ModelSED(MCFOST_SED_Base):
    """ Model SED class
    Reads model SED from disk; returns them as as astropy Units objects
    """

    directory = None
    """ Directory containing the model results."""

    filename = None
    """ Filename for the model results SED FITS file."""

    def __init__(self, directory="./",filename=None, parameters=None):
        self._sed_type = 'Model'
        self.directory = os.path.abspath(directory)
        if filename is None:
            filename = os.path.join(self.directory, 'sed_rt.fits.gz')
        if not os.path.exists(filename): raise IOError("SED files does not exist: "+filename)
        self.filename = filename

        if parameters is None:
            parameters= Paramfile(directory=self.directory)
        self.parameters=parameters

        self._sed_data = None # lazy loading

    @property
    def inclinations(self):
        """Inclinations for which the model was computed, in degrees"""
        return self.parameters.inclinations

    @property
    def wavelength(self):
        """ Wavelength in microns, as an astropy.Quantity"""
        return self.parameters.wavelengths * units.micron

    @property
    def nu_fnu(self):
        """ Spectral energy distribution in W/m^2, as an astropy.Quantity

        Note this will be a 2D array containing the SED for all inclinations that were calculated
        in that model.

        This implements lazy loading for SED data; no files are read until the
        user tries to access this attribute, at which point the SED data is
        automatically loaded."""
        # The axes of the SED data from MCFOST are [stokes, azimuth, inclination, wavelength] in Python axis order

        # if it's already loaded then just return it
        if self._sed_data is not None:
            # return the [inclination, wavelength] array for total intensity at first azimuth
            return self._sed_data[0,0] * (units.W / units.m**2)
        else:

            if os.path.exists( os.path.join(self.directory,'sed_rt.fits.gz')):
                self._RayTraceModeSED = True
                self._sed_data = fits.getdata( os.path.join(self.directory, 'sed_rt.fits.gz'))
                _log.debug("loading SED data from RT mode SED")
            elif os.path.exists( os.path.join(self.directory,'sed2.fits.gz')):
                self._RayTraceModeSED = False
                self._sed_data = fits.getdata(os.path.join(self.directory,'sed2.fits.gz'))
                _log.debug("loading SED data from MC mode SED")
            # Also look one data_th deeper for back compatibility with the case where
            # this class was created pointing at the model root directory
            elif os.path.exists( os.path.join(self.directory,'data_th/sed_rt.fits.gz')):
                self._RayTraceModeSED = True
                self._sed_data = fits.getdata( os.path.join(self.directory, 'data_th/sed_rt.fits.gz'))
                _log.debug("loading SED data from RT mode SED")
            elif os.path.exists( os.path.join(self.directory,'data_th/sed2.fits.gz')):
                self._RayTraceModeSED = False
                self._sed_data = fits.getdata(os.path.join(self.directory,'data_th/sed2.fits.gz'))
                _log.debug("loading SED data from MC mode SED")
            else:
                _log.error("No SED data present in "+self.directory+"!")


            # return the [inclination, wavelength] array for total intensity at first azimuth
            return self._sed_data[0,0] * (units.W / units.m**2)


    @property
    def uncertainty(self):
        """ Uncertainty in spectral energy distribution in W/m^2, as an astropy.Quantity"""
        return np.zeros_like(self.nu_fnu.value) * (units.Jy)

    @property
    def flux(self):
        """ Flux in Janskys, as an astropy.Quantity"""
        return (self.nu_fnu / self.frequency).to(units.Jy)


    def plot(self, title=None, inclination='all', overplot=False,
             alpha=0.75, marker='None', linestyle='-',
             nlabels=None, legend=True,
             color='red',color_imin='blue', color_imax='red',
             **kwargs):
        """ Plot observed SED

        Parameters
        -----------
        inclination : string or float
            Either the string 'all' to plot all inclinations or
            a floating point value to plot the closest available
            inclination to that value.
        nlabels : int or None
            limit the number of inclination labels in the legend? set to None to show all (default)
        legend : bool
            Draw a legend for the different lines?
        overplot : bool
            Should this overplot or make a new plot?
        alpha : float
            Matplotlib alpha channel setting for plot transparency.
        marker : str
            Matplotlib plot marker specification
        color : str or tuple
            Matplotlib color specification, for the case of plotting a single inclination
        color_imin, color_imax : str or tuple
            Matplotlib color specifications for min and max inclinations, for the case
            of plotting all inclinations in the model.
        linestyle : str
            Matplotlib line style specification

        """

        if title is None:
            title=self._sed_type+' SED from '+self.filename
        label = self._sed_type +' SED'

        if alpha is None:
            alpha = 'ramp' if str(inclination) == 'all' else 0.75

        if not overplot: plt.cla()

        if str(inclination) == 'all':
            # Plot all inclinations
            ninc = self.inclinations.size

            if nlabels is None:
                label_multiple=1
            else:
                label_multiple = np.ceil(float(ninc)/nlabels)

            c_imin = np.asarray(matplotlib.colors.colorConverter.to_rgba(color_imin))
            c_imax = np.asarray(matplotlib.colors.colorConverter.to_rgba(color_imax))
            for i in range(ninc):
                # Scale colors from color_min to color_max
                relative_pos = float(i)*(ninc+1)/ninc**2
                mycolor = tuple( c_imin*(1-relative_pos) + c_imax*relative_pos)
                label = '$i={inc:.1f}^\circ$'.format(inc=self.inclinations[i]) if np.mod(i,label_multiple) == 0 else None

<<<<<<< HEAD
                plt.loglog(self.wavelength.to(units.micron).value, self.nu_fnu[i].to(units.W/units.m**2).value, 
=======
                plt.loglog(self.wavelength.to(units.micron).value, self.nu_fnu[i].to(units.W/units.m**2).value,
>>>>>>> dd1aef03
                        label=label, linestyle=linestyle, marker=marker, color=mycolor, alpha=alpha )
        else:
            # Plot one inclination
            iclosest = np.abs(self.inclinations - float(inclination)).argmin()
            label = '$i={inc:.1f}^\circ$'.format(inc=self.inclinations[iclosest])
<<<<<<< HEAD
            plt.loglog(self.wavelength.to(units.micron).value, self.nu_fnu[iclosest].to(units.W/units.m**2).value, 
=======
            plt.loglog(self.wavelength.to(units.micron).value, self.nu_fnu[iclosest].to(units.W/units.m**2).value,
>>>>>>> dd1aef03
                label=label, linestyle=linestyle, marker=marker, color=color, alpha=alpha )



        plt.xlabel("Wavelength ($\mu$m)")
        plt.ylabel("$\\nu F_\\nu$ (W m$^{-2}$)")
        plt.title(title)
        ax = plt.gca()
        ax.xaxis.set_major_formatter(utils.NicerLogFormatter())

        if legend:
            plt.legend(loc='upper right')
        return ax


class ObservedSED(MCFOST_SED_Base):
    """ Observed SED class.
    Reads observations from disk; returns them as as astropy Units objects
    """

    def __init__(self, filename=None, uncertainty=None, mask=None, format='no_header'):
        self._sed_type = 'Observed'

        # temporary hard coded default for development
<<<<<<< HEAD
        if filename is None: 
            filename = '/Users/swolff/Dropbox (GPI)/MCFOST_Testing/data/observed_sed.txt'
        self.filename = filename

        self._sed_table = ascii.read(filename, data_start=0 ,names=['wavelength','flux','uncertainty','source'],delimiter='\t')
=======
        if filename is None:
            filename = '/Users/mperrin/data/mcfost/models_esoha569/data/observed_sed.txt'
        self.filename = filename

        self._sed_table = ascii.read(filename, format=format,
                names=['wavelength','flux','uncertainty','source'])
>>>>>>> dd1aef03

    @property
    def flux(self):
        """ Flux in Janskys, as an astropy.Quantity"""
        return self._sed_table['flux']  * (units.Jy) # (units.W / units.m**2)

    @property
    def wavelength(self):
        """ Wavelength in microns, as an astropy.Quantity"""
        return self._sed_table['wavelength'] *units.micron

    @property
    def uncertainty(self):
        """ Uncertainty in flux in Janskys, as an astropy.Quantity"""
        return self._sed_table['uncertainty'] * (units.Jy)

    def plot(self, title=None, overplot=False,
             alpha=0.75, marker='o', color='blue', linestyle='None', **kwargs):
        """ Plot the observed SED.

        Parameters
        -----------
        overplot : bool
            Should this overplot or make a new plot?
        alpha : float
            Transparency for plots
        title : string
            Title for plot.

        Matplotlib keywords such as marker, linestyle, color, etc are also supported.

        """

        if title is None:
            title='Observed SED from '+self.filename
        label = 'Observed SED'


        if not overplot: plt.cla()

        nu_fnu = ( self.flux * self.frequency ).to(units.W/units.m**2)
        nu_fnu_uncert = ( self.uncertainty * self.frequency ).to(units.W/units.m**2)


<<<<<<< HEAD
=======

>>>>>>> dd1aef03
        plt.loglog(self.wavelength.value, nu_fnu.value, label=label, linestyle=linestyle, marker=marker, color=color, alpha=alpha )
        # for some reason the errorbar function hangs if fed Quantities so extract the values first:
        plt.errorbar( self.wavelength.value, nu_fnu.value, yerr =nu_fnu_uncert.value, linestyle=linestyle, marker=marker, color=color, alpha=alpha)

        plt.xlabel("Wavelength ($\mu$m)")
        plt.ylabel("$\\nu F_\\nu$ (W m$^{-2}$)")
        plt.title(title)
        ax = plt.gca()
        ax.xaxis.set_major_formatter(utils.NicerLogFormatter())
        return ax

#----------------------------------------------------


class ObservedImage(object):
    """ Container class for an observed image,
    optionally along with associated uncertainty image and pixel mask.

    """
    def __init__(self, filename, uncertaintyfn=None, maskfn=None, wavelength=None, psffn=None):
        self.filename = filename
        self.uncertainty_filename = uncertaintyfn
        self.mask_filename = maskfn
        self.wavelength = wavelength
        self.psf_filename = psffn


#Make this more robust by assigning appropriate versions of each below when None
        self.image = fits.getdata(self.filename)
        if uncertaintyfn != None:
            self.uncertainty = fits.getdata(self.uncertainty_filename)
        self.mask = fits.getdata(self.mask_filename)
        self.psf = fits.getdata(self.psf_filename)

    

    def __repr__(self):
        return "<Observed image at {0} microns>".format(self.wavelength)



    def show(self, overplot=False, cmap=None, ax=None,
            vmin=None, vmax=None, which='image'):
        """
        Display one image

        Parameters
        ----------
        overplot : bool
            Overplot into existing axes or create new axes?
        cmap : matplotlib color map
            desired color map
        ax : matplotlib axis
            axis to plot into
        vmin, vmax : floats
            min and max for image display range.

        """
#        wm = np.where( (self.types == which) and (self.wavelengths == wavelength0) )

 #       imagefilename = self.filenames[wm]
 #       print "Filename for image: "+imagefilename
 #       raise NotImplementedError("Not implemented yet!")

class OBSImageCollection(collections.Mapping):
    """ Helper collectin class to implement on-demand loading of 
    image data via a dict interface. The dict looks like it
    always contains all available images, and can be indexed via
    either floats or strings interchangably. 

    This returns a PrimaryHDU object, not a HDUlist, under the
    assumption that MCFOST output files don't ever have more than one 
    extension.

    Most users will not need to instantiate this directly. Just
    use it transparently via a ModelResults object

    Example
    ---------
    mod = mcfostpy.ModelResults()
    im_1_micron = mod.image_data[1.0]  # looks like array access, but is 
                    # actually an automatic file read first, then access

    """
    def __init__(self, observations):
        #self._observations = observations
        #self._loaded_fits = dict()

        self.observed_images = dict()
        
        for n in observations.image_wavelengths:
            ind = np.where(observations.file_wavelengths == n)  
            file_types = observations.file_types[ind]
            filenames = observations.file_names[ind]
            for i in np.arange(len(ind[0])):
                if file_types[i].lower() == 'psf':
                    psffn = filenames[i]
                elif file_types[i].lower() == 'mask':
                    maskfn = filenames[i]
                elif file_types[i].lower() == 'image':
                    filename = filenames[i]
                elif file_types[i].upper() == 'IMAGE_UNCERT':
                    uncertfn = filenames[i]

            self.observed_images[float(n)]=ObservedImage(filename, uncertaintyfn=uncertfn, maskfn=maskfn, wavelength=n, psffn=psffn)



    @property
    def wavelengths(self):
        return np.asarray(self.observations.image_wavelengths, dtype=float) * units.micron
        #return self._modelresults.image_wavelengths

    @property   
    def filenames(self):
        return [self._getpath(k) for k in self.keys()]

    # Implement magic methods to make this compliant with the collections.Mapping abstract base class
    # that way it will behave just like a python Dict
    def keys(self):
        # cast these as a list
        return observations.image_wavelengths
        #return list(self._modelresults.image_wavelengths.value)

    def __len__(self):
        return len(self.keys())

    def __iter__(self):
        for i in self.keys():
            yield self[i]

    def __getitem__(self, key):
        canonical_wavelength = float(key)

        return self.observed_images[canonical_wavelength]

<<<<<<< HEAD
=======
        imagefilename = self.filenames[wm]
        print("Filename for image: "+imagefilename)
        raise NotImplementedError("Not implemented yet!")
>>>>>>> dd1aef03

class ModelImage(object):
    """ Class for a model image, at a single wavelength
    but potentially multiple inclinations.
    """
    def __init__(self, directory, wavelength):
        self.directory = directory
        self.wavelength = wavelength

    def show(self):
        pass<|MERGE_RESOLUTION|>--- conflicted
+++ resolved
@@ -20,11 +20,9 @@
 
 
 class ModelImageCollection(collections.Mapping):
-<<<<<<< HEAD
-    """ Helper collectin class to implement on-demand loading of 
-=======
-    """ Helper collectin class to implement on-demand loading of
->>>>>>> dd1aef03
+
+    """ 
+    Helper collection class to implement on-demand loading of
     image data via a dict interface. The dict looks like it
     always contains all available images, and can be indexed via
     either floats or strings interchangably.
@@ -53,17 +51,11 @@
 
     @property
     def wavelengths(self):
-<<<<<<< HEAD
-        return np.asarray(self._modelresults._wavelengths_lookup.values(), dtype=float) * units.micron
-        #return self._modelresults.image_wavelengths
-
-    @property   
-=======
+
         return np.asarray(list(self._modelresults._wavelengths_lookup.values()), dtype=float) * units.micron
         #return self._modelresults.image_wavelengths
 
     @property
->>>>>>> dd1aef03
     def filenames(self):
         return [self._getpath(k) for k in self.keys()]
 
@@ -74,7 +66,6 @@
         return self._modelresults._wavelengths_lookup.values()
         #return list(self._modelresults.image_wavelengths.value)
 
-<<<<<<< HEAD
     def closeimage(self):
         for k in self.keys():
             canonical_wavelength = self._modelresults._standardize_wavelength(k)
@@ -83,8 +74,7 @@
             except:
                 print "Failed to close model image files."
 
-=======
->>>>>>> dd1aef03
+
     def __len__(self):
         return len(self.keys())
 
@@ -96,14 +86,8 @@
         canonical_wavelength = self._modelresults._standardize_wavelength(key)
 
         if canonical_wavelength not in self._loaded_fits.keys():
-<<<<<<< HEAD
-             self._loaded_fits[canonical_wavelength] = fits.open( self._getpath(canonical_wavelength))[0]
-             #thismodelimage = fits.open( self._getpath(canonical_wavelength))
-             #self._loaded_fits[canonical_wavelength] = thismodelimage[0]
-             #thismodelimage.close()
-=======
             self._loaded_fits[canonical_wavelength] = fits.open( self._getpath(canonical_wavelength))[0]
->>>>>>> dd1aef03
+        
         return self._loaded_fits[canonical_wavelength]
 
 
@@ -192,11 +176,9 @@
             self._wavelengths_lookup[float(wlstring)] = wlstring
 
         self.images = ModelImageCollection(self)
-<<<<<<< HEAD
-=======
+
 
         # Check for SED
->>>>>>> dd1aef03
         try:
             self.sed = ModelSED(directory=os.path.join(self.directory, 'data_th') )
         except:
@@ -230,26 +212,17 @@
 
         raise DeprecationWarning("ModelResults.plot_sed is deprecated; use Modelresults.sed.plot() instead.")
 
-<<<<<<< HEAD
-        self.sed.plot(inclination=inclination, title=title, overplot=overplot, 
-=======
+
         self.sed.plot(inclination=inclination, title=title, overplot=overplot,
->>>>>>> dd1aef03
                 nlabels=nlabels, alpha=alpha, **kwargs)
 
         return
 
-<<<<<<< HEAD
-    def plot_image(self, wavelength0, overplot=False, inclination=None, cmap=None, ax=None, 
-            axes_units='AU',
-            polarization=False, polfrac=False,
-            psf_fwhm=None, 
-=======
+
     def plot_image(self, wavelength0, overplot=False, inclination=None, cmap=None, ax=None,
             axes_units='AU',
             polarization=False, polfrac=False,
             psf_fwhm=None,
->>>>>>> dd1aef03
             vmin=None, vmax=None, dynamic_range=1e6, colorbar=False):
         """ Show one image from an MCFOST model
 
@@ -277,10 +250,6 @@
             convolve with PSF of this FWHM? Default is None for no convolution
         colorbar : bool
             Also draw a colorbar
-<<<<<<< HEAD
-=======
-
->>>>>>> dd1aef03
 
 
         To Do:
@@ -765,21 +734,15 @@
                 mycolor = tuple( c_imin*(1-relative_pos) + c_imax*relative_pos)
                 label = '$i={inc:.1f}^\circ$'.format(inc=self.inclinations[i]) if np.mod(i,label_multiple) == 0 else None
 
-<<<<<<< HEAD
-                plt.loglog(self.wavelength.to(units.micron).value, self.nu_fnu[i].to(units.W/units.m**2).value, 
-=======
+
                 plt.loglog(self.wavelength.to(units.micron).value, self.nu_fnu[i].to(units.W/units.m**2).value,
->>>>>>> dd1aef03
                         label=label, linestyle=linestyle, marker=marker, color=mycolor, alpha=alpha )
         else:
             # Plot one inclination
             iclosest = np.abs(self.inclinations - float(inclination)).argmin()
             label = '$i={inc:.1f}^\circ$'.format(inc=self.inclinations[iclosest])
-<<<<<<< HEAD
-            plt.loglog(self.wavelength.to(units.micron).value, self.nu_fnu[iclosest].to(units.W/units.m**2).value, 
-=======
+
             plt.loglog(self.wavelength.to(units.micron).value, self.nu_fnu[iclosest].to(units.W/units.m**2).value,
->>>>>>> dd1aef03
                 label=label, linestyle=linestyle, marker=marker, color=color, alpha=alpha )
 
 
@@ -804,20 +767,13 @@
         self._sed_type = 'Observed'
 
         # temporary hard coded default for development
-<<<<<<< HEAD
-        if filename is None: 
-            filename = '/Users/swolff/Dropbox (GPI)/MCFOST_Testing/data/observed_sed.txt'
-        self.filename = filename
-
-        self._sed_table = ascii.read(filename, data_start=0 ,names=['wavelength','flux','uncertainty','source'],delimiter='\t')
-=======
+
         if filename is None:
-            filename = '/Users/mperrin/data/mcfost/models_esoha569/data/observed_sed.txt'
+            filename = './data/observed_sed.txt'
         self.filename = filename
 
         self._sed_table = ascii.read(filename, format=format,
                 names=['wavelength','flux','uncertainty','source'])
->>>>>>> dd1aef03
 
     @property
     def flux(self):
@@ -862,10 +818,7 @@
         nu_fnu_uncert = ( self.uncertainty * self.frequency ).to(units.W/units.m**2)
 
 
-<<<<<<< HEAD
-=======
-
->>>>>>> dd1aef03
+
         plt.loglog(self.wavelength.value, nu_fnu.value, label=label, linestyle=linestyle, marker=marker, color=color, alpha=alpha )
         # for some reason the errorbar function hangs if fed Quantities so extract the values first:
         plt.errorbar( self.wavelength.value, nu_fnu.value, yerr =nu_fnu_uncert.value, linestyle=linestyle, marker=marker, color=color, alpha=alpha)
@@ -1002,12 +955,10 @@
 
         return self.observed_images[canonical_wavelength]
 
-<<<<<<< HEAD
-=======
+
         imagefilename = self.filenames[wm]
         print("Filename for image: "+imagefilename)
         raise NotImplementedError("Not implemented yet!")
->>>>>>> dd1aef03
 
 class ModelImage(object):
     """ Class for a model image, at a single wavelength
