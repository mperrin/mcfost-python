
# Model class - main class for interacting with an entire model

import warnings
import os
import glob
import matplotlib.pyplot as plt
import matplotlib
import numpy as np
import astropy.io.fits as fits
import astropy.io.ascii as ascii
import astropy.units as units
import logging
_log = logging.getLogger('mcfost')

#from . import plotting
from .paramfiles import Paramfile, find_paramfile

from . import utils


class ModelImageLoader(object):
    """ Helper class to implement on-demand loading of 
    image data via a dict interface. The dict looks like it
    always contains all available images, and can be indexed via
    either floats or strings interchangably. 

    This returns a PrimaryHDU object, not a HDUlist, under the
    assumption that MCFOST output files don't ever have more than one 
    extension.

    Most users will not need to instantiate this directly. Just
    use it transparently via a ModelResults object

    Example
    ---------
    mod = mcfostpy.ModelResults()
    im_1_micron = mod.image_data[1.0]  # looks like array access, but is 
                    # actually an automatic file read first, then access

    """
    def __init__(self, modelresults):
        self._modelresults = modelresults

    def keys(self):
        return self._modelresults.image_wavelengths

    def __getitem__(self, key):

        return fits.open( self._getpath(key))[0]

    def _getpath(self, key):
        canonical_wavelength = self._modelresults._standardize_wavelength(key)
        return os.path.join(self._modelresults.directory,"data_"+canonical_wavelength,"RT.fits.gz")

    @property   
    def filenames(self):
        return [self._getpath(k) for k in self.keys()]


class MCFOST_Dataset(object):
    """ Base class - can either be model results or
    observations. Implements common behavior to each. 
    """
    def __init__(self, directory="./"):
        pass

    @property
    def image_wavelengths(self):
        """ Wavelengths for which images are present, in microns """
        return np.asarray(self._wavelengths_lookup.values(), dtype=float) * units.micron

    def _standardize_wavelength(self, wavelength):
        """ Utility function to return a "standardized" representation
        of a wavelength, such that e.g. "2" microns, "2.0" microns, 
        "2.00e0" microns etc are all the same thing, and that thing is
        consistent with the directory names on disk produced by MCFOST"""
        wl = float(wavelength)
        try:
            return self._wavelengths_lookup[wl]
        except:
            raise ValueError("This model does not have images for wavelength="+str(wavelength)+" microns. Please check your data and try again.")

#----------------------------------------------------

class ModelResults(MCFOST_Dataset):
    """ One MCFOST model result set, possibly containing multiple inclinations 
    
    This class provides an object oriented interface to MCFOST model results, including SEDs 
    and images.  It also casts results so that the astropy.units framework can be used
    
    For now this class assumes all your model results have been precomputed. 
    I.e. it will not call mcfost itself to run anything new. 

    Because of how MCFOST works, in practice this class may actually represent multiple
    inclinations all calculated for the same set of physical parameters.
    """

    parameters = None
    """ Paramfile object for this model's parameters"""

    sed = None
    """ ModelSED object containing the computed SED """

    def __init__(self, directory="./", parameters=None):
        """ Initialize model. 
        
        This does read in parameters, but does NOT automatically load
        SED or image information. Those will be loaded automatically into memory when needed. 
        This optimization is to aid in loading large model sets at once.

        Parameters
        -----------
        directory : str
            Directory path to the root dir of the model (i.e. the parent directoy containing 
            data_th, data_1.0 etc)
        parameters : filename
            Filename of MCFOST parameter file. Can be omitted if there is one unambiguous
            parameter file in the specified directory.
        """

        self.directory = os.path.abspath(directory)

        if parameters is None:
            self._paramfilename = find_paramfile(self.directory)
        else:
            self._paramfilename = parameters

        if self._paramfilename is None:
            raise IOError("Could not find a parameter file in that directory")
        self.parameters = Paramfile(self._paramfilename)


        # check for existence of SEDs but don't load yet?
        if not os.path.exists(os.path.join(self.directory, 'data_th', 'sed_rt.fits.gz')):
            raise IOError("There does not appear to be an SED model output (data_th/sed_rt.fits.gz) in the model directory {0}".format(self.directory))
        self._sed_data = None # see the property sed_data for the actual loading below

        # check for available images, 
        # and keep a list of available wavelengths, both as a s
        image_waves = glob.glob(os.path.join(self.directory, 'data_[0123456789]*'))
        if image_waves is None:
            warnings.warn("No model image results were found in that directory.")
        self._wavelengths_lookup = {}
        for wl in image_waves:
            #print wl
            wlstring = os.path.basename(wl).split('_')[1]
            self._wavelengths_lookup[float(wlstring)] = wlstring

        self.images = ModelImageLoader(self)
        try:
            self.sed = ModelSED(directory=os.path.join(self.directory, 'data_th') )
        except:
            self.sed = None
            warnings.warn('No SED results were found in that directory.')

    def __repr__(self):
        return "<MCFOST ModelResults in directory '{self.directory}'>".format(self=self)

    def plot_SED(self, inclination='all', title=None, overplot=False, 
            nlabels=None, alpha=0.75, **kwargs):
        """ Plot SED(s). Set inclination=value to plot just one, or leave blank for all
    
        This will plot either an RT or MC mode SED. By default RT is tried first.

        Parameters
        -----------
        overplot : bool
            Should this overplot or make a new plot?
        nlabels : int or None
            limit the number of inclination labels in the legend? set to None to show all (default)
        alpha : float
            Transparency for plots
        inclination : string 'all' or float
            'all' to plot all inclinations, else just the
            desired inclination (specifically the SED whose 
            inclination is closest to the specified floating point value)


        """

        self.sed.plot(inclination=inclination, title=title, overplot=overplot, 
                nlabels=nlabels, alpha=alpha, **kwargs)

        return

        if title is None:
            title=self.directory

        dummy = self.sed_data # force auto loading of SED data if that hasn't already happened...

        if not overplot: plt.cla()
        # plot model SED for all inclinations
        ninc = len(self.parameters.inclinations) # or self.parameters.im_rt_ninc  should be equivalent here...
        phi = 1

        if str(inclination)== 'all':
            labelstep = 1 if nlabels is None else ninc/nlabels
            for inc in range(ninc):
                if self._RayTraceModeSED:
                    label = "%4.1f$^o$" % (self.parameters.inclinations[inc])
                else:
                    incmin=np.arccos(1.-((inc)*1.0)/ninc)*180./3.1415926
                    incmax=np.arccos(1.-((inc+1  )*1.0)/ninc)*180./3.1415926
                    label = "%4.1f - %4.1f$^o$" % (incmin,incmax)


                flux = self.sed_data[0,phi-1,inc,:]
                if np.mod(inc,labelstep) !=0: # allow skipping some labels if many are present
                    label=None
                plt.loglog(self.parameters.wavelengths, flux, color=((ninc-inc)*1.0/ninc, 0, 0), label=label, alpha=alpha)
        else:
            wmin = np.argmin( abs(self.parameters.im_inclinations) - inclination)
            print "Closest inclination found to %f is %f. " % (inclination, self.parameters.im_inclinations[wmin])
            label = "%4.1f$^o$" % (self.parameters.im_inclinations[wmin])
            flux = self.sed_data[0,phi-1,wmin,:]
            plt.loglog(self.parameters.wavelengths, flux, color=((ninc-wmin)*1.0/ninc, 0, 0), label=label, alpha=alpha)

        plt.xlabel("Wavelength ($\mu$m)")
        plt.ylabel("$\\nu F_\\nu$ (W m$^{-2}$)")
        plt.title("SED for "+title)
        plt.gca().xaxis.set_major_formatter(utils.NicerLogFormatter())

    def plot_image(self, wavelength0, overplot=False, inclination=None, cmap=None, ax=None, 
            axes_units='AU',
            polarization=False, polfrac=False,
            psf_fwhm=None, 
            vmin=None, vmax=None, dynamic_range=1e6):
        """ Show one image from an MCFOST model

        Parameters
        ----------
        wavelength : string
            note this is a string!! in microns. TBD make it take strings or floats
        inclination : float
            Which inclination to plot, in the case where there are multiple images?
            If not specified, defaults to the median inclination of whichever RT mode
            inclinations were computed.
        overplot : bool
            Should we overplot on current axes (True) or display a new figure? Default is False
        cmap : matplotlib Colormap instance
            Color map to use for display.
        ax : matplotlib Axes instance
            Axis to display into.
        vmin, vmax :    scalars
            Min and max values for image display. Always shows in log stretch
        dynamic_range : float
            default vmin is vmax/dynamic range. Default dynamic range is 1e6.
        axes_units : str
            Units to label the axes in. May be 'AU', 'arcsec', 'deg', or 'pixels'
        psf_fwhm : float or None 
            convolve with PSF of this FWHM? Default is None for no convolution

        

        To Do:
        * Add convolution with PSFs
        * Add coronagraphic occulters

        """

        wavelength = self._standardize_wavelength(wavelength0)
        if inclination is None: 
            inclination = self.parameters.inclinations[len(self.parameters.inclinations)/2]

        if not overplot:
            if ax is None: plt.clf()
            else: plt.cla()


        if ax is None: ax = plt.gca()

        # Read in the data and select the image of 

        imHDU = self.image_data[wavelength]


        inclin_index = utils.find_closest(self.parameters.inclinations, inclination)
        image = imHDU.data[0,0,inclin_index,:,:]


        # Set up color mapping
        if cmap is None:
            from copy import deepcopy
            #cmap = plt.cm.gist_heat
            cmap = deepcopy(plt.cm.gist_gray)
            cmap.set_over('white')
            cmap.set_under('black')
            cmap.set_bad('black')
        if vmax is None: vmax = image.max()
        if vmin is None: vmin=vmax/dynamic_range
        norm = matplotlib.colors.LogNorm(vmin=vmin, vmax=vmax, clip=True)


        # calculate the display extent of the image

        # check if the image header has CDELT keywords, if so use those in preference to
        # the plate scale specified in the parameter file.
        # This will gracefully handle the case of the user overriding the default pixel
        # scale on the command line to MCFOST.
        cd1 = imHDU.header['CDELT1']
        cd2 = imHDU.header['CDELT2']
        pixelscale = np.asarray([cd1,cd2])  # in degrees

        if axes_units.lower() == 'deg':
            pass
        elif axes_units.lower() == 'arcsec':
            pixelscale *= 3600
        elif axes_units.lower() == 'au':
            pixelscale *= 3600 * self.parameters.distance
        elif axes_units.lower() == 'pixels' or axes_units.lower() == 'pixel':
            pixelscale = np.ones(2)
        else:
            raise ValueError("Unknown unit for axes_units: "+axes_units)

        halfsize = (np.asarray(image.shape))/2 * pixelscale
        extent = [-halfsize[0], halfsize[0], -halfsize[1], halfsize[1]]

        
        



        # Optional: convolve with PSF
        if psf_fwhm is not None:
            raise NotImplementedError("This code not yet implemented")
            import optics
            #psf = optics.airy_2d(aperture=10.0, wavelength=1.6e-6, pixelscale=0.020, shape=(99,99))
            psf = pyfits.getdata('/Users/mperrin/Dropbox/AAS2013/models_pds144n/manual/keck_psf_tmp4.fits')
            from astropy.nddata import convolve
            convolved = convolve(image, psf, normalize_kernel=True)

            image = convolved

        if polfrac:
            ax = plt.subplot(121)

        # Display the image!
        ax = utils.imshow_with_mouseover(ax, image,  norm=norm, cmap=cmap, extent=extent)
        ax.set_xlabel("Offset [{unit}]".format(unit=axes_units))
        ax.set_ylabel("Offset [{unit}]".format(unit=axes_units))
        ax.set_title("Image for "+wavelength+" $\mu$m")


        if polarization==True:
            # overplot polarization vectors

            # don't show every pixel's vectors:
            showevery = 5

            imQ = imHDU.data[1,0,inclin_index,:,:] * -1  #MCFOST sign convention requires flip for +Q = up
            imU = imHDU.data[2,0,inclin_index,:,:] * -1  #MCFOST sign convention, ditto

            imQn = imQ/image
            imUn = imU/image
            polfrac_ar = np.sqrt(imQn**2 + imUn**2)
            theta = 0.5* np.arctan2(imUn, imQn) + np.pi/2
            vecX = polfrac_ar * np.cos(theta) *-1
            vecY = polfrac_ar * np.sin(theta)

            Y, X = np.indices(image.shape)
            Q = plt.quiver(X[::showevery, ::showevery], Y[::showevery, ::showevery], vecX[::showevery, ::showevery], vecY[::showevery, ::showevery],
                    headwidth=0, headlength=0, headaxislength=0.0, pivot='middle', color='white')
            plt.quiverkey(Q, 0.85, 0.95, 0.5, "50% pol.", coordinates='axes', labelcolor='white', labelpos='E', fontproperties={'size':'small'}) #, width=0.003)
    #        ax = plt.subplot(152)
    #        ax.imshow(imQn, vmin=-1, vmax=1, cmap=matplotlib.cm.RdBu)
    #        ax.set_title('Q')
    #        ax = plt.subplot(153)
    #        ax.imshow(imUn, vmin=-1, vmax=1, cmap=matplotlib.cm.RdBu)
    #        ax.set_title('U')
    #        ax = plt.subplot(154)
    #        ax.imshow(vecX, vmin=-1, vmax=1, cmap=matplotlib.cm.RdBu)
    #        ax.set_title('vecX')
    #        ax = plt.subplot(155)
    #        ax.imshow(vecY, vmin=-1, vmax=1, cmap=matplotlib.cm.RdBu)
    #        ax.set_title('vecY')
    #        ax.colorbar()

        #plt.colorbar()

            if polfrac:
                # Display a 2nd panel showing the polarization fraction
                ax2 = plt.subplot(122)

                cmap2 = plt.cm.gist_heat
                cmap2 = plt.cm.jet
                cmap2.set_over('red')
                cmap2.set_under('black')
                cmap2.set_bad('black')

                ax2 = utils.imshow_with_mouseover(ax2, polfrac_ar, vmin=0, vmax=1,  cmap=cmap2)
                ax2.set_title("Polarization fraction")

                cax = plt.axes([0.92, 0.25, 0.02, 0.5])
                plt.colorbar(ax2.images[0], cax=cax, orientation='vertical')

    def plot_dust(self, *args, **kwargs):
        """ Plot dust scattering properties


        Plot the dust scattering properties as calculated by MCFOST
        for some given collection of grains. 

        Note: For this to work you must have first saved dust properties
        to disk using the ``mcfost somefile.par -dust_prop``
        """

        from . import plotting
        plotting.plot_dust(directory=self.directory, parameters = self.parameters, *args, **kwargs)

    def describe(self):
        """ Return a descriptive brief paragraph on what results are present """
        print "Model results in {self.directory} for {parfn}".format(self=self, parfn = os.path.basename(self._paramfilename))
        print "    Model has {0} inclinations from {1} to {2}".format(len(self.parameters.inclinations), min(self.parameters.inclinations), max(self.parameters.inclinations))
        if self.sed is None:
            print "    No SED data present"
        else:
            print "    SED computed from {par.lambda_min} - {par.lambda_max} microns using {par.nwavelengths} wavelengths".format(par=self.parameters)
        print "    Images computed for {0} wavelengths: {1}".format(len(self.image_wavelengths), self.image_wavelengths)

        if os.path.exists(os.path.join(self.directory, 'data_dust/kappa.fits.gz')):
            print "    Dust scattering properties have been saved to disk for that model grain population."

    def calc_chisqr(self, observed, weights=None, **kwargs):
        """ Calculate chi^2 statistic based on comparison with observations 


        Parameters
        -----------
        observed : MCFOST.Observations instance
            Available observational data to be compared with models
        weights : list of floats
            Weights for computing the combined chi^2 merging all sub-
            chi^2 values.  Provide these in the order [SED, shortest wavelength image,
            second shortest wavelength image, ... longest wavelength image].
        save : bool
            Save chi^2 results to disk

        Notes
        -------

        Many other parameters are accepted and passed to the individual chi^2 functions.
        See mcfost.chisqr.sed_chisqr and mcfost.chisqr.image_chisqr for details.

        Note that the chi^2 values calculated will typically be an array, with one chi^2 value
        for each inclination present in the MCFOST models.

        """
        from . import chisqr

        if weights is None:
            weights = [1.0]* (self.image_wavelengths.size + 1)

        if self.sed is None:
            raise IOError("No SED data present; cannot compute chi^2.")
 
        _log.info("Computing SED chi^2")
        sed_chi2 = chisqr.sed_chisqr(self, observed, **kwargs)  * weights[0]

        return sed_chi2
        im_chi2 = []
        for i in range(self.image_wavelengths.size):
            _log.info("Computing image chi^2 for {0} microns".format(self.image_wavelengths[i].value) )
            im_chi2.append( chisqr.image_chisqr(self, observed, wavelength=self.image_wavelengths[i],
                **kwargs) *  weights[i+1] )


        #_log.info("Resulting chi^2s: {0} SED, {1} images".format(sed_chi2,  ",".join(im_chi2)) )


#----------------------------------------------------

class Observations(MCFOST_Dataset):
    """ Class for observational data on a target 
    
    To the extent possible, the API is consistent with that of the ModelResults class.
    That is, the names and functionality of attributes and methods should be similar
    to the extent possible given the differences in the underlying data.

    """

    sed = None
    """ Observed SED"""

    images = None
    """ Container for model images.  """

    image_wavelengths = []
    """ List of wavelengths for which we have images """


    def __init__(self, directory='.'):
        """ Initialize based on a directory containing several results files.
        For now this follows the conventions used by the IDL results explorer code, but
        this is likely to change as the code evolves...

        Parameters
        -------------
        directory : string
            Directory path for where to find observations. Default is current working directory.


        """

        if directory is None or not os.path.isdir(directory): 
            raise ValueError("Not a valid directory: "+directory)

        self.directory = directory
        summaryfile = os.path.join(self.directory, 'summary.txt')
        if not os.path.exists(summaryfile):
            raise ValueError("Cannot find index file of observed data: summary.txt")

        summary = open(summaryfile).readlines()

        filenames = []
        types = []
        wavelengths = []

        for i, line in enumerate(summary):
            # filename, type, wavelength (optional)
            parts = line.split()
            #print i, parts
            _log.info("Found observations: {0} is {1}".format(parts[0], " at ".join(parts[1:])) )
            thisfile = os.path.join(self.directory, parts[0])
            filenames.append(thisfile)
            types.append(parts[1].lower())
            wavelengths.append(parts[2] if len(parts) >= 3 else None)
            if parts[1].lower() == 'image': self.image_wavelengths.append(parts[2])
            elif parts[1].lower() == 'sed': self.sed = ObservedSED(thisfile)
        self.file_names = np.asarray(filenames)
        self.file_types = np.asarray(types)
        self.file_wavelengths = np.asarray(wavelengths)

    def __repr__(self):
        return "<MCFOST Observations in directory '{self.directory}'>".format(self=self)

    def describe(self):
        """ Return a descriptive brief paragraph on what results are present """
        print "Observations in {self.directory}".format(self=self)
        if self.sed is None:
            print "    No SED data present"
        else:
            print "    SED from {0} - {1} microns at {2} wavelengths".format(self.sed.wavelength.min(), self.sed.wavelength.max(), self.sed.wavelength.size)
        print "    Images available for {0} wavelengths: {1}".format(len(self.image_wavelengths), self.image_wavelengths)


 
#----------------------------------------------------

class MCFOST_SED_Base(object):
    """ Base SED class, implements common functionality 
    
    Attributes include:
        .flux, .uncertainty: in Jy
        .nu_fnu, .nu_fnu_uncert: in W/m^2
        .wavelength:  in microns
        .frequency: in Hz
    """
    def __init__(self, ): 
        pass

    @property
    def frequency(self):
        """ Frequency in Hertz, as an astropy.Quantity"""
        import astropy.constants as const
        return (const.c/self.wavelength).to(units.Hz)

    @property
    def nu_fnu(self):
        """ Spectral energy distribution in W/m^2, as an astropy.Quantity"""
        return ( self.flux * self.frequency ).to(units.W/units.m**2)

    @property
    def nu_fnu_uncert(self):
        """ Uncertainty in spectral energy distribution in W/m^2, as an astropy.Quantity"""
        return ( self.uncertainty * self.frequency ).to(units.W/units.m**2)


class ModelSED(MCFOST_SED_Base):
    """ Model SED class 
    Reads observations from disk; returns them as as astropy Units objects 
    """

    directory = None
    """ Directory containing the model results."""

    filename = None
    """ Filename for the model results SED FITS file."""

    def __init__(self, directory="./",filename=None, parameters=None):
        self._sed_type = 'Model'
        self.directory = os.path.abspath(directory)
        if filename is None: 
            filename = os.path.join(self.directory, 'sed_rt.fits.gz')
        if not os.path.exists(filename): raise IOError("SED files does not exist: "+filename)
        self.filename = filename

        if parameters is None:
            parameters= Paramfile(directory=self.directory)
        self.parameters=parameters

        self._sed_data = None # lazy loading

    @property
    def inclinations(self):
        """Inclinations for which the model was computed, in degrees"""
        return self.parameters.inclinations

    @property
    def wavelength(self):
        """ Wavelength in microns, as an astropy.Quantity"""
        return self.parameters.wavelengths * units.micron

    @property 
    def nu_fnu(self):
        """ Spectral energy distribution in W/m^2, as an astropy.Quantity

        Note this will be a 2D array containing the SED for all inclinations that were calculated
        in that model.

        This implements lazy loading for SED data; no files are read until the 
        user tries to access this attribute, at which point the SED data is
        automatically loaded."""
        # The axes of the SED data from MCFOST are [stokes, azimuth, inclination, wavelength] in Python axis order

        # if it's already loaded then just return it
        if self._sed_data is not None: 
            # return the [inclination, wavelength] array for total intensity at first azimuth
            return self._sed_data[0,0] * (units.W / units.m**2)
        else:

            if os.path.exists( os.path.join(self.directory,'sed_rt.fits.gz')):
                self._RayTraceModeSED = True
                self._sed_data = fits.getdata( os.path.join(self.directory, 'sed_rt.fits.gz'))
                _log.debug("loading SED data from RT mode SED")
            elif os.path.exists( os.path.join(self.directory,'sed2.fits.gz')):
                self._RayTraceModeSED = False
                self._sed_data = fits.getdata(os.path.join(self.directory,'sed2.fits.gz'))
                _log.debug("loading SED data from MC mode SED") 
            # Also look one data_th deeper for back compatibility with the case where
            # this class was created pointing at the model root directory
            elif os.path.exists( os.path.join(self.directory,'data_th/sed_rt.fits.gz')):
                self._RayTraceModeSED = True
                self._sed_data = fits.getdata( os.path.join(self.directory, 'data_th/sed_rt.fits.gz'))
                _log.debug("loading SED data from RT mode SED")
            elif os.path.exists( os.path.join(self.directory,'data_th/sed2.fits.gz')):
                self._RayTraceModeSED = False
                self._sed_data = fits.getdata(os.path.join(self.directory,'data_th/sed2.fits.gz'))
                _log.debug("loading SED data from MC mode SED") 
            else:
                _log.error("No SED data present in "+self.directory+"!")


            # return the [inclination, wavelength] array for total intensity at first azimuth
            return self._sed_data[0,0] * (units.W / units.m**2)


    @property
    def uncertainty(self):
        """ Uncertainty in spectral energy distribution in W/m^2, as an astropy.Quantity"""
        return np.zeros_like(self.nu_fnu.value) * (units.Jy)

    @property
    def flux(self):
        """ Flux in Janskys, as an astropy.Quantity"""
        return (self.nu_fnu / self.frequency).to(units.Jy)


    def plot(self, title=None, inclination='all', overplot=False, 
             alpha=0.75, marker='None', linestyle='-', 
             nlabels=None, legend=True, 
             color='red',color_imin='blue', color_imax='red', 
             **kwargs):
        """ Plot observed SED
    
        Parameters
        -----------
        inclination : string or float
            Either the string 'all' to plot all inclinations or
            a floating point value to plot the closest available 
            inclination to that value. 
        nlabels : int or None
            limit the number of inclination labels in the legend? set to None to show all (default)
        legend : bool
            Draw a legend for the different lines?
        overplot : bool
            Should this overplot or make a new plot?
        alpha : float
            Matplotlib alpha channel setting for plot transparency. 
        marker : str
            Matplotlib plot marker specification
        color : str or tuple
            Matplotlib color specification, for the case of plotting a single inclination
        color_imin, color_imax : str or tuple
            Matplotlib color specifications for min and max inclinations, for the case
            of plotting all inclinations in the model. 
        linestyle : str
            Matplotlib line style specification

        """

        if title is None:
            title=self._sed_type+' SED from '+self.filename
        label = self._sed_type +' SED'

        if alpha is None:
            alpha = 'ramp' if str(inclination) == 'all' else 0.75

        if not overplot: plt.cla()

        if str(inclination) == 'all':
            # Plot all inclinations
            ninc = self.inclinations.size

            if nlabels is None:
                label_multiple=1
            else:
                label_multiple = np.ceil(float(ninc)/nlabels)

            c_imin = np.asarray(matplotlib.colors.colorConverter.to_rgba(color_imin))
            c_imax = np.asarray(matplotlib.colors.colorConverter.to_rgba(color_imax))
            for i in range(ninc):
                # Scale colors from color_min to color_max
                relative_pos = float(i)*(ninc+1)/ninc**2
                mycolor = tuple( c_imin*(1-relative_pos) + c_imax*relative_pos)
                label = '$i={inc:.1f}^\circ$'.format(inc=self.inclinations[i]) if np.mod(i,label_multiple) == 0 else None

                plt.loglog(self.wavelength, self.nu_fnu[i], 
                        label=label, linestyle=linestyle, marker=marker, color=mycolor, alpha=alpha )
        else:
            # Plot one inclination
            iclosest = np.abs(self.inclinations - float(inclination)).argmin()
            label = '$i={inc:.1f}^\circ$'.format(inc=self.inclinations[iclosest])
            plt.loglog(self.wavelength, self.nu_fnu[iclosest], 
                label=label, linestyle=linestyle, marker=marker, color=color, alpha=alpha )
 


        plt.xlabel("Wavelength ($\mu$m)")
        plt.ylabel("$\\nu F_\\nu$ (W m$^{-2}$)")
        plt.title(title)
        ax = plt.gca()
        ax.xaxis.set_major_formatter(utils.NicerLogFormatter())

        if legend:
            plt.legend(loc='upper right')
        return ax


class ObservedSED(MCFOST_SED_Base):
    """ Observed SED class. 
    Reads observations from disk; returns them as as astropy Units objects 
    """

    def __init__(self, filename=None, uncertainty=None, mask=None, format='no_header'):
        self._sed_type = 'Observed'

        # temporary hard coded default for development
        if filename is None: 
            filename = '/Users/mperrin/data/mcfost/models_esoha569/data/observed_sed.txt'
        self.filename = filename

        self._sed_table = ascii.read(filename, format=format, 
                names=['wavelength','flux','uncertainty','source'])

    @property
    def flux(self):
        """ Flux in Janskys, as an astropy.Quantity"""
        return self._sed_table['flux']  * (units.Jy) # (units.W / units.m**2)

    @property
    def wavelength(self):
        """ Wavelength in microns, as an astropy.Quantity"""
        return self._sed_table['wavelength'] *units.micron

    @property
    def frequency(self):
        """ Frequency in Hertz, as an astropy.Quantity"""
        import astropy.constants as const
        return (const.c/self.wavelength).to(units.Hz)

    @property
    def uncertainty(self):
        """ Uncertainty in flux in Janskys, as an astropy.Quantity"""
        return self._sed_table['uncertainty'] * (units.Jy)

    def plot(self, title=None, overplot=False, 
             alpha=0.75, marker='o', color='blue', linestyle='None', **kwargs):
        """ Plot the observed SED.
    
        Parameters
        -----------
        overplot : bool
            Should this overplot or make a new plot?
        alpha : float
            Transparency for plots
        title : string
            Title for plot.
        
        Matplotlib keywords such as marker, linestyle, color, etc are also supported.

        """

        if title is None:
            title='Observed SED from '+self.filename
        label = 'Observed SED'


        if not overplot: plt.cla()

        nu_fnu = ( self.flux * self.frequency ).to(units.W/units.m**2)
        nu_fnu_uncert = ( self.uncertainty * self.frequency ).to(units.W/units.m**2)

    

        plt.loglog(self.wavelength, nu_fnu, label=label, linestyle=linestyle, marker=marker, color=color, alpha=alpha )
        # for some reason the errorbar function hangs if fed Quantities so extract the values first:
        plt.errorbar( self.wavelength.value, nu_fnu.value, yerr =nu_fnu_uncert.value, linestyle=linestyle, marker=marker, color=color, alpha=alpha)

        plt.xlabel("Wavelength ($\mu$m)")
        plt.ylabel("$\\nu F_\\nu$ (W m$^{-2}$)")
        plt.title(title)
        ax = plt.gca()
        ax.xaxis.set_major_formatter(utils.NicerLogFormatter())
        return ax

#----------------------------------------------------


class ObservedImage(object):
    """ Container class for an observed image, 
    optionally along with associated uncertainty image and pixel mask.

    """
<<<<<<< HEAD
    def __init__(self, filename, uncertainty=None, mask=None, wavelength=None):
=======
    def __init__(self, filename, uncertainty=None, mask=None, wavelength=None, psf=None):
>>>>>>> 526d4468
        self.filename = filename
        self.uncertainty_filename = uncertainty
        self.mask_filename = mask
        self.wavelength = wavelength
<<<<<<< HEAD
=======
        self.psf = psf
>>>>>>> 526d4468

    def __repr__(self):
        return "<Observed image at {0} microns>".format(self.wavelength)



    def show(self, overplot=False, cmap=None, ax=None, 
            vmin=None, vmax=None, which='image'):
        """
        Display one image

        Parameters
        ----------
        overplot : bool
            Overplot into existing axes or create new axes?
        cmap : matplotlib color map
            desired color map
        ax : matplotlib axis
            axis to plot into
        vmin, vmax : floats
            min and max for image display range. 

        """
        wm = np.where( (self.types == which) and (self.wavelengths == wavelength0) )

        imagefilename = self.filenames[wm]
        print "Filename for image: "+imagefilename
        raise NotImplementedError("Not implemented yet!")

class ModelImage(object):
    """ Class for a model image, at a single wavelength
    but potentially multiple inclinations.
    """
    def __init__(self, directory, wavelength):
        self.directory = directory
        self.wavelength = wavelength

    def show(self):
        pass<|MERGE_RESOLUTION|>--- conflicted
+++ resolved
@@ -832,19 +832,12 @@
     optionally along with associated uncertainty image and pixel mask.
 
     """
-<<<<<<< HEAD
-    def __init__(self, filename, uncertainty=None, mask=None, wavelength=None):
-=======
     def __init__(self, filename, uncertainty=None, mask=None, wavelength=None, psf=None):
->>>>>>> 526d4468
         self.filename = filename
         self.uncertainty_filename = uncertainty
         self.mask_filename = mask
         self.wavelength = wavelength
-<<<<<<< HEAD
-=======
         self.psf = psf
->>>>>>> 526d4468
 
     def __repr__(self):
         return "<Observed image at {0} microns>".format(self.wavelength)
