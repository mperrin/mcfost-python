--- conflicted
+++ resolved
@@ -1,12 +1,10 @@
-<<<<<<< HEAD
-#
-=======
-import numpy as np
-import matplotlib
-import emcee
-
-
-def mcmccall(params,paramrange, directory, paramfile):
+
+#import numpy as np
+#import matplotlib
+#import emcee
+
+
+#def mcmccall(params,paramrange, directory, paramfile):
     """
     PARAMETERS
     ----------
@@ -37,9 +35,7 @@
 
     """
 
-
-
-
+"""
 #Below is from emcee website example
     ndim, nwalkers = 7, 100
     ivar = 1. / np.random.rand(ndim)
@@ -47,7 +43,7 @@
 
     sampler = emcee.EnsembleSampler(nwalkers, ndim, lnprob, args=[ivar])
     sampler.run_mcmc(p0, 1000)
->>>>>>> dd1aef03
+"""
 
 import numpy as np
 import matplotlib.pyplot as plt
@@ -76,9 +72,13 @@
     """
     PARAMETERS
     ----------
-<<<<<<< HEAD
-    Theta:
-    Parameters to vary. 
+
+    Params - numpy array
+         Parameters to be used in this call
+         to emcee.
+
+         For the purposes of the  ESO Halpha 569,
+         example, these are:
          theta[0] = inclination
          theta[1] = scale_height
          theta[2] = disk_mass
@@ -86,16 +86,6 @@
          theta[4] = alpha
          theta[5] = beta
          theta[6] = weights 
-         
-=======
-    Params - numpy array
-         Parameters to be used in this call
-         to emcee.
-
-         For the purposes of ESO Halpha 569,
-         these are inclination, scale height,
-         dust mass, amax, beta, alpha, and
-         rstar.
 
     directory - string
          Directory to output all of the data for the
@@ -104,7 +94,6 @@
     paramfile - string
          Parameter file to begin with.
 
->>>>>>> dd1aef03
 
     USAGE
     -----
@@ -173,8 +162,7 @@
          dust mass, amax, beta, alpha, and
          rstar.
 
-<<<<<<< HEAD
-=======
+
     directory - string
          Directory to output all of the data for the
          MCMC calculations.
@@ -183,7 +171,6 @@
          Parameter file to begin with.
 
 
->>>>>>> dd1aef03
     USAGE
     -----
     Takes a parameter file, the variable parameters
@@ -200,7 +187,6 @@
     Step 4: Calculate the chi2 values for the given model and SED.
     Step 5: Pass the values to the log probability function. 
     """
-<<<<<<< HEAD
     # STEP 1: This is passed via theta 
     # STEP 2:
     olddir=os.path.abspath(os.curdir)
@@ -259,7 +245,7 @@
     #STEP 5:
     return imageuncertainty, imagechi, seduncertainty.value, sedchi
 
-"""
+
 
 
 ######################################################## 
@@ -318,7 +304,7 @@
                                         iterations=niter, thin=10):
     pass
 
-
+"""
 diskname='esoha569'
 inclres = np.ndarray.flatten(sampler.flatchain[0,:,:,0])
 hores = np.ndarray.flatten(sampler.flatchain[0,:,:,1])
@@ -361,7 +347,3 @@
 
 
 """
-=======
-
-    return imageuncert, imagechi, seduncert, sedchi
->>>>>>> dd1aef03
