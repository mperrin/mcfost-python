--- conflicted
+++ resolved
@@ -62,28 +62,6 @@
       "[ 2.94121201  2.88260425  1.37797835  0.79933598  0.4339158   0.25539264\n",
       "  0.16192279  0.06803995  0.01810171  0.01516129  0.01300451  0.01130458]\n"
      ]
-<<<<<<< HEAD
-    },
-    {
-     "cell_type": "code",
-     "collapsed": false,
-     "input": [
-      "%load_ext autoreload\n",
-      "%autoreload 1\n",
-      "%aimport mcfost"
-     ],
-     "language": "python",
-     "metadata": {},
-     "outputs": [],
-     "prompt_number": 1
-    },
-    {
-     "cell_type": "heading",
-     "level": 2,
-     "metadata": {},
-     "source": [
-      "Working with Parameter Files"
-=======
     }
    ],
    "source": [
@@ -153,7 +131,6 @@
       "Wavelength range: 0.1  to 3000.0 microns\n",
       "Changing distance to 200 pc\n",
       "Distance: 200 pc\n"
->>>>>>> dd1aef03
      ]
     }
    ],
@@ -199,234 +176,6 @@
       "   2.20195083e+03   2.70613864e+03]\n",
       "Inclinations in RT mode:  [ 45.]\n"
      ]
-<<<<<<< HEAD
-    },
-    {
-     "cell_type": "code",
-     "collapsed": false,
-     "input": [
-      "par = mcfost.Paramfile('esoha569/esoha569.para')"
-     ],
-     "language": "python",
-     "metadata": {},
-     "outputs": [],
-     "prompt_number": 2
-    },
-    {
-     "cell_type": "markdown",
-     "metadata": {},
-     "source": [
-      "The resulting object's attributes provide read/write access to all the settings in that parameter file."
-     ]
-    },
-    {
-     "cell_type": "code",
-     "collapsed": false,
-     "input": [
-      "print par"
-     ],
-     "language": "python",
-     "metadata": {},
-     "outputs": [
-      {
-       "output_type": "stream",
-       "stream": "stdout",
-       "text": [
-        "2.19                      mcfost version\n",
-        "\n",
-        "#Number of photon packages\n",
-        "  1.28e+05                nbr_photons_eq_th  : T computation\n",
-        "  1280                    nbr_photons_lambda : SED computation\n",
-        "  1.28e+05                nbr_photons_image : images computation\n",
-        "\n",
-        "#Wavelength\n",
-        "  30  0.1   3500          n_lambda, lambda_min, lambda_max [microns]\n",
-        "  T T T                   compute temperature?, compute sed?, use default wavelength grid ?\n",
-        "  HD141569A_2.lambda           wavelength file (if previous parameter is F)\n",
-        "  F F                     separation of different contributions?, stokes parameters?\n",
-        "\n",
-        "#Grid geometry and size\n",
-        "  1                       1 = cylindrical, 2 = spherical, 3 = Voronoi tesselation (this is in beta, please ask Christophe)\n",
-        "  150  50  1 40           n_rad (log distribution), nz (or n_theta), n_az, n_rad_in\n",
-        "\n",
-        "#Maps\n",
-        "  50   50 392.0        grid (nx,ny), size [AU]\n",
-        "  50 1               MC : N_bin_incl, N_bin_az\n",
-        "  60.0  90.0  15 T    RT: imin, imax, n_incl, centered ?\n",
-        "  160.00                 distance (pc)\n",
-        "  0.00                    disk PA\n",
-        "  \n",
-        "#Scattering method\n",
-        "  0                      0=auto, 1=grain prop, 2=cell prop\n",
-        "  1                      1=Mie, 2=hg (2 implies the loss of polarizarion) \n",
-        "\n",
-        "#Symmetries\n",
-        "  T                      image symmetry\n",
-        "  T                      central symmetry\n",
-        "  T                      axial symmetry (important only if N_phi > 1)\n",
-        "\n",
-        "#Disk physics\n",
-        "  0  0.05    1.00        dust_settling (0=no settling, 1=parametric, 2=Dubrulle, 3=Fromang), exp_strat, a_strat (for parametric settling)\n",
-        "  F                       dust radial migration\n",
-        "  F                      sublimate dust\n",
-        "  F                       hydrostatic equilibrium\n",
-        "  F  1e-05                 viscous heating, alpha_viscosity\n",
-        "\n",
-        "#Number of zones : 1 zone = 1 density structure + corresponding grain properties\n",
-        "  1\n",
-        "      \n",
-        "#Density structure\n",
-        "  2                       zone type : 1 = disk, 2 = tapered-edge disk, 3 = envelope, 4 = debris disk, 5 = wall\n",
-        "  1.00e-04   100.0        dust mass,  gas-to-dust mass ratio\n",
-        "  5.0    100.0  0.0             scale height, reference radius (AU), unused for envelope, vertical profile exponent (only for debris disk)\n",
-        "  0.1     0.0    125.0  15.0    Rin, edge, Rout, Rc (AU) Rc is only used for tappered-edge & debris disks (Rout set to 8*Rc if Rout==0)\n",
-        "  1.000                     flaring exponent, unused for envelope\n",
-        "  -1.500 0.000                 surface density exponent (or -gamma for tappered-edge disk or volume density for envelope), usually < 0, -gamma_exp (or alpha_in & alpha_out for debris disk)\n",
-        "        \n",
-        "#Cavity : everything is empty above the surface\n",
-        "  F                        cavity ?\n",
-        "  15.0   50.0              height, reference radius (AU)\n",
-        "  1.5                      flaring exponent\n",
-        "        \n",
-        "#Grain properties\n",
-        "  1                       Number of species\n",
-        "  Mie 1  1 0.00  1.00  0.9     Grain type (Mie or DHS), N_components, mixing rule (1 = EMT or 2 = coating),  porosity, mass fraction, Vmax (for DHS)\n",
-        "  Olivine_modif.dat  1.0    Optical indices file, volume fraction\n",
-        "  1                       Heating method : 1 = RE + LTE, 2 = RE + NLTE, 3 = NRE\n",
-        "  0.030   100.0   3.5 100   amin, amax, aexp, nbr_grains\n",
-        "       \n",
-        "#Molecular RT settings\n",
-        "  T T T 15.              lpop, laccurate_pop, LTE, profile width\n",
-        "  0.2                    v_turb (delta)\n",
-        "  1                      nmol\n",
-        "  co@xpol.dat 6          molecular data filename, level_max\n",
-        "  1.0 50                 vmax (km.s-1), n_speed\n",
-        "  T 1.e-6 abundance.fits.gz   cst molecule abundance ?, abundance, abundance file\n",
-        "  T  3                   ray tracing ?,  number of lines in ray-tracing\n",
-        "  1 2 3                  transition numbers\n",
-        "      \n",
-        "#Star properties\n",
-        "  1 Number of stars\n",
-        "  3500.0    1.1   0.3   0.0   0.0   0.0 T       Temp, radius (solar radius),M (solar mass),x,y,z (AU), is a blackbody?\n",
-        "  lte3500-3.5.NextGen.fits.gz\n",
-        "  0.0    2.2       fUV, slope_fUV \n"
-       ]
-      }
-     ],
-     "prompt_number": 3
-    },
-    {
-     "cell_type": "code",
-     "collapsed": false,
-     "input": [
-      "print \"Distance:\", par.distance, 'pc'\n",
-      "print \"Wavelength range:\", min(par.wavelengths), \" to\", max(par.wavelengths), \"microns\"\n",
-      "print \"Inclination:\", par.RT_imin, 'degrees'\n",
-      "print \"Inclination:\", par.RT_imax, 'degrees'\n",
-      "print \"Inclination:\", par.RT_n_incl, 'degrees'\n",
-      "par.RT_imax = 75.0\n",
-      "par.RT_imin = 75.0\n",
-      "par.RT_n_incl = 1\n",
-      "print \"Inclination:\", par.RT_imin, 'degrees'\n",
-      "print \"Inclination:\", par.RT_imax, 'degrees'\n",
-      "print \"Inclination:\", par.RT_n_incl, 'degrees'\n",
-      "print \"scale height\", par.set_parameter('scale_height',30), 'au'\n",
-      "print \"Changing distance to 200 pc\"\n",
-      "par.distance = 200\n",
-      "print \"Distance:\", par.distance, 'pc'\n"
-     ],
-     "language": "python",
-     "metadata": {},
-     "outputs": [
-      {
-       "output_type": "stream",
-       "stream": "stdout",
-       "text": [
-        "Distance: 160.0 pc\n",
-        "Wavelength range: 0.11905138917  to 2939.906896 microns\n",
-        "Inclination: 60.0 degrees\n",
-        "Inclination: 90.0 degrees\n",
-        "Inclination: 15 degrees\n",
-        "Inclination: 75.0 degrees\n",
-        "Inclination: 75.0 degrees\n",
-        "Inclination: 1 degrees\n",
-        "scale height None au\n",
-        "Changing distance to 200 pc\n",
-        "Distance: 200 pc\n"
-       ]
-      }
-     ],
-     "prompt_number": 4
-    },
-    {
-     "cell_type": "markdown",
-     "metadata": {},
-     "source": [
-      "This also includes some quantities which are computed from the parameters, not directly stated in the parameter file:"
-     ]
-    },
-    {
-     "cell_type": "code",
-     "collapsed": false,
-     "input": [
-      "print \"Wavelengths\", par.wavelengths\n",
-      "print \"Inclinations in RT mode: \", par.inclinations"
-     ],
-     "language": "python",
-     "metadata": {},
-     "outputs": [
-      {
-       "output_type": "stream",
-       "stream": "stdout",
-       "text": [
-        "Wavelengths [  1.19051389e-01   1.68734311e-01   2.39151075e-01   3.38954397e-01\n",
-        "   4.80407973e-01   6.80893427e-01   9.65046136e-01   1.36778240e+00\n",
-        "   1.93858990e+00   2.74760869e+00   3.89424988e+00   5.51941120e+00\n",
-        "   7.82279024e+00   1.10874231e+01   1.57144634e+01   2.22724755e+01\n",
-        "   3.15672990e+01   4.47410693e+01   6.34125611e+01   8.98761021e+01\n",
-        "   1.27383496e+02   1.80543600e+02   2.55888656e+02   3.62676961e+02\n",
-        "   5.14030517e+02   7.28547442e+02   1.03258728e+03   1.46351004e+03\n",
-        "   2.07426692e+03   2.93990690e+03]\n",
-        "Inclinations in RT mode:  [ 61.09666546  63.25631605  65.37568165  67.45968954  69.51268489\n",
-        "  71.5385417   73.54075037  75.52248781  77.48667464  79.43602241\n",
-        "  81.37307344  83.30023482  85.21980815  87.13401602  89.04502613]\n"
-       ]
-      }
-     ],
-     "prompt_number": 5
-    },
-    {
-     "cell_type": "markdown",
-     "metadata": {},
-     "source": [
-      "Some of the items which can be repeated multiple times in a parameter files are stored as lists of dicts.  For instance, there's a \"density_zones\" list attribute (which can have multiple entries if there are multiple zones defined), each of which in turn contains a \"dust\" list attribute (which can have multiple entries if that zone has more than one type of dust.)"
-     ]
-    },
-    {
-     "cell_type": "code",
-     "collapsed": false,
-     "input": [
-      "print par.density_zones"
-     ],
-     "language": "python",
-     "metadata": {},
-     "outputs": [
-      {
-       "output_type": "stream",
-       "stream": "stdout",
-       "text": [
-        "[{'debris_disk_vertical_profile_exponent': 0.0, 'scale_height': 30, 'gamma_exp': 0.0, 'flaring_exp': 1.0, 'r_in': 0.1, 'r_out': 125.0, 'gas_to_dust_ratio': 100.0, 'dust_mass': 0.0001, 'dust': [{'amin': 0.029999999, 'mass_fraction': 1.0, 'ngrains': 100, 'aexp': 3.5, 'heating': 1, 'grain_type': 'Mie', 'filename': 'Olivine_modif.dat', 'mixing_rule': 1, 'ncomponents': 1, 'porosity': 0.0, 'volume_fraction': 1.0, 'amax': 100.0}], 'edge': 0.0, 'grain_type': 'Mie', 'dust_nspecies': 1, 'zone_type': 2, 'r_critical': 15.0, 'reference_radius': 100.0, 'surface_density_exp': -1.5}]\n"
-       ]
-      }
-     ],
-     "prompt_number": 6
-    },
-    {
-     "cell_type": "markdown",
-     "metadata": {},
-     "source": [
-      "**Cautionary Note:** The API for this all could use some cleanup; the names used for the various different parameter settings are not entirely consistent. We should think some about how much we can try for consistent naming conventions between the Python, IDL, Yorick variable names and the name/descriptions used in the software manual.  And furthermore the Python code here is not yet consistent in terms of using objects with attributes versus dicts. This needs to be made better, time permitting. "
-=======
     }
    ],
    "source": [
@@ -662,7 +411,6 @@
       "    Model has 1 inclinations from 45.0 to 45.0\n",
       "    SED computed from 0.1 - 3000.0 microns using 50 wavelengths\n",
       "    Images computed for 2 wavelengths: [ 0.8  1. ] micron\n"
->>>>>>> dd1aef03
      ]
     }
    ],
@@ -843,35 +591,6 @@
      "text": [
       "dict_values(['0.8', '1.0'])\n"
      ]
-<<<<<<< HEAD
-    },
-    {
-     "cell_type": "code",
-     "collapsed": false,
-     "input": [
-      "print par.writeto('newparam.para')"
-     ],
-     "language": "python",
-     "metadata": {},
-     "outputs": [
-      {
-       "output_type": "stream",
-       "stream": "stdout",
-       "text": [
-        "  ==>> newparam.para\n",
-        "None\n"
-       ]
-      }
-     ],
-     "prompt_number": 7
-    },
-    {
-     "cell_type": "heading",
-     "level": 2,
-     "metadata": {},
-     "source": [
-      "Working with Model Results"
-=======
     }
    ],
    "source": [
@@ -892,7 +611,6 @@
       "<astropy.io.fits.hdu.image.PrimaryHDU object at 0x10e524b70>\n",
       "<astropy.io.fits.hdu.image.PrimaryHDU object at 0x10e524b70>\n",
       "<astropy.io.fits.hdu.image.PrimaryHDU object at 0x10e524b70>\n"
->>>>>>> dd1aef03
      ]
     }
    ],
@@ -971,533 +689,6 @@
      ]
     },
     {
-<<<<<<< HEAD
-     "cell_type": "code",
-     "collapsed": false,
-     "input": [
-      "%load_ext autoreload\n",
-      "%autoreload 2\n",
-      "%aimport mcfost\n",
-      "reload(mcfost)"
-     ],
-     "language": "python",
-     "metadata": {},
-     "outputs": [
-      {
-       "output_type": "stream",
-       "stream": "stdout",
-       "text": [
-        "The autoreload extension is already loaded. To reload it, use:\n",
-        "  %reload_ext autoreload\n"
-       ]
-      },
-      {
-       "metadata": {},
-       "output_type": "pyout",
-       "prompt_number": 8,
-       "text": [
-        "<module 'mcfost' from 'mcfost/__init__.pyc'>"
-       ]
-      }
-     ],
-     "prompt_number": 8
-    },
-    {
-     "cell_type": "code",
-     "collapsed": false,
-     "input": [
-      "model = mcfost.ModelResults('/Users/swolff/Disks/mcfost-python/docs/example/')\n",
-      "print model\n",
-      "model.images.filenames"
-     ],
-     "language": "python",
-     "metadata": {},
-     "outputs": [
-      {
-       "output_type": "stream",
-       "stream": "stdout",
-       "text": [
-        "<MCFOST ModelResults in directory '/Users/swolff/Disks/mcfost-python/docs/example'>\n"
-       ]
-      },
-      {
-       "metadata": {},
-       "output_type": "pyout",
-       "prompt_number": 9,
-       "text": [
-        "['/Users/swolff/Disks/mcfost-python/docs/example/data_1.0/RT.fits.gz']"
-       ]
-      }
-     ],
-     "prompt_number": 9
-    },
-    {
-     "cell_type": "code",
-     "collapsed": false,
-     "input": [
-      "model.sed.plot()"
-     ],
-     "language": "python",
-     "metadata": {},
-     "outputs": [
-      {
-       "metadata": {},
-       "output_type": "pyout",
-       "prompt_number": 10,
-       "text": [
-        "<matplotlib.axes.AxesSubplot at 0x10987ae90>"
-       ]
-      }
-     ],
-     "prompt_number": 10
-    },
-    {
-     "cell_type": "code",
-     "collapsed": false,
-     "input": [
-      "model.plot_image(1.0, axes_units='pixels')"
-     ],
-     "language": "python",
-     "metadata": {},
-     "outputs": [],
-     "prompt_number": 11
-    },
-    {
-     "cell_type": "code",
-     "collapsed": false,
-     "input": [
-      "model??"
-     ],
-     "language": "python",
-     "metadata": {},
-     "outputs": [],
-     "prompt_number": 12
-    },
-    {
-     "cell_type": "code",
-     "collapsed": false,
-     "input": [
-      "print model.sed.nu_fnu"
-     ],
-     "language": "python",
-     "metadata": {},
-     "outputs": [
-      {
-       "output_type": "stream",
-       "stream": "stdout",
-       "text": [
-        "[[  9.80528254e-14   1.25453237e-13   1.62691529e-13   2.11345684e-13\n",
-        "    2.73144571e-13   3.46583385e-13   4.46033103e-13   5.66850657e-13\n",
-        "    7.33852378e-13   9.89953453e-13   1.13563596e-12   1.09619876e-12\n",
-        "    9.29107811e-13   7.10730032e-13   5.06844187e-13   3.35305541e-13\n",
-        "    2.16672763e-13   1.39075803e-13   9.47540522e-14   8.05993591e-14\n",
-        "    7.66001913e-14   1.43826628e-13   1.77551563e-13   1.32482702e-13\n",
-        "    1.13833964e-13   1.10398249e-13   8.50034290e-14   6.31735468e-14\n",
-        "    4.82403627e-14   6.22783617e-14   2.88453953e-14   2.14215446e-14\n",
-        "    1.61150085e-14   1.24721324e-14   9.54748941e-15   7.12503617e-15\n",
-        "    5.49159920e-15   4.55689495e-15   3.89372237e-15   3.25414261e-15\n",
-        "    2.66609380e-15   2.10703617e-15   1.48800110e-15   9.79759198e-16\n",
-        "    5.84059710e-16   3.16533671e-16   1.60198865e-16   7.61560838e-17\n",
-        "    3.13843342e-17   1.29380320e-17]\n",
-        " [  9.85428847e-14   1.25575304e-13   1.63261955e-13   2.11826704e-13\n",
-        "    2.73547515e-13   3.62347712e-13   4.54223546e-13   5.68023493e-13\n",
-        "    7.37814866e-13   9.91163640e-13   1.13230009e-12   1.09687552e-12\n",
-        "    9.28777454e-13   7.20268734e-13   5.04277067e-13   3.35365741e-13\n",
-        "    2.19090303e-13   1.38453322e-13   9.35066437e-14   8.44408500e-14\n",
-        "    1.02854113e-13   1.40254345e-13   1.70012550e-13   1.29598833e-13\n",
-        "    1.08673921e-13   1.07171000e-13   8.03229147e-14   6.15583973e-14\n",
-        "    4.72865663e-14   3.57293100e-14   2.73886765e-14   2.02667303e-14\n",
-        "    1.52078210e-14   1.20184116e-14   8.77791932e-15   6.81573320e-15\n",
-        "    5.52512392e-15   4.29133149e-15   3.97166422e-15   3.23228620e-15\n",
-        "    2.59887623e-15   2.05591625e-15   1.48518810e-15   9.51490109e-16\n",
-        "    5.85554512e-16   3.17432744e-16   1.59408371e-16   7.65664249e-17\n",
-        "    3.15061746e-17   1.28949756e-17]\n",
-        " [  9.85573724e-14   1.25524293e-13   1.63853035e-13   2.13936778e-13\n",
-        "    2.73398410e-13   3.49962409e-13   4.45638426e-13   5.63853163e-13\n",
-        "    7.37799849e-13   1.00181267e-12   1.13269637e-12   1.10199642e-12\n",
-        "    9.28858336e-13   7.11605362e-13   5.04466748e-13   3.37974359e-13\n",
-        "    2.17812503e-13   1.39098585e-13   9.89172259e-14   8.46894440e-14\n",
-        "    9.88717639e-14   1.65404460e-13   1.74632498e-13   1.39546740e-13\n",
-        "    1.11854279e-13   1.04964120e-13   7.81864807e-14   5.82554228e-14\n",
-        "    4.39981439e-14   3.32560043e-14   2.58890860e-14   1.90827172e-14\n",
-        "    1.44112881e-14   1.11368815e-14   8.23508471e-15   6.24938029e-15\n",
-        "    4.73444534e-15   3.76806418e-15   3.24037727e-15   2.75459328e-15\n",
-        "    2.33952872e-15   1.84654284e-15   1.34417257e-15   8.78798747e-16\n",
-        "    5.33164253e-16   2.95798093e-16   1.51480117e-16   7.29850704e-17\n",
-        "    3.00810318e-17   1.24920874e-17]\n",
-        " [  9.87425473e-14   1.25605120e-13   1.63331642e-13   2.11109559e-13\n",
-        "    2.73579960e-13   3.48962070e-13   4.47726600e-13   5.66210707e-13\n",
-        "    7.34338751e-13   9.92843286e-13   1.13187617e-12   1.09476068e-12\n",
-        "    9.27256210e-13   7.09872699e-13   5.04138940e-13   3.38848768e-13\n",
-        "    2.17239882e-13   1.39331404e-13   1.00130455e-13   8.30170893e-14\n",
-        "    8.57994096e-14   1.46965868e-13   1.73739088e-13   1.33235992e-13\n",
-        "    1.04327639e-13   1.01234146e-13   7.38743105e-14   5.89467033e-14\n",
-        "    4.07077699e-14   3.12089425e-14   2.47009783e-14   1.80505465e-14\n",
-        "    1.35642408e-14   1.02108848e-14   7.67490878e-15   5.70980759e-15\n",
-        "    4.36748229e-15   3.29347416e-15   2.92042031e-15   2.48200961e-15\n",
-        "    2.06318994e-15   1.70585511e-15   1.22976669e-15   8.24551263e-16\n",
-        "    5.11854175e-16   2.79336881e-16   1.44237005e-16   6.92385576e-17\n",
-        "    2.90590005e-17   1.20115939e-17]\n",
-        " [  9.89655135e-14   1.25563825e-13   1.62725004e-13   2.11616057e-13\n",
-        "    2.75648319e-13   3.47884861e-13   4.47697462e-13   5.67692161e-13\n",
-        "    7.38488751e-13   9.88319344e-13   1.12868460e-12   1.09761386e-12\n",
-        "    9.31882284e-13   7.10315270e-13   5.07116647e-13   3.33755023e-13\n",
-        "    2.17116892e-13   1.41883887e-13   1.03267926e-13   8.90974713e-14\n",
-        "    7.83163614e-14   1.37197355e-13   1.75319909e-13   1.31727786e-13\n",
-        "    9.91915697e-14   9.76276284e-14   7.30628123e-14   5.21474784e-14\n",
-        "    3.91281652e-14   2.86308554e-14   2.25386116e-14   1.67121972e-14\n",
-        "    1.24178672e-14   9.59565933e-15   7.12229009e-15   5.18989242e-15\n",
-        "    3.94476161e-15   3.17766062e-15   2.67165965e-15   2.32851094e-15\n",
-        "    2.00756803e-15   1.56923600e-15   1.19594519e-15   7.82214545e-16\n",
-        "    4.83096348e-16   2.66541999e-16   1.40678673e-16   6.61882662e-17\n",
-        "    2.80758236e-17   1.17283060e-17]\n",
-        " [  9.89473328e-14   1.25637104e-13   1.62463752e-13   2.11939827e-13\n",
-        "    2.73823526e-13   3.58073461e-13   4.47207402e-13   5.64983878e-13\n",
-        "    7.30903456e-13   9.86260986e-13   1.12509860e-12   1.09744451e-12\n",
-        "    9.25595104e-13   7.18141421e-13   5.02806943e-13   3.36147478e-13\n",
-        "    2.17613159e-13   1.40326864e-13   9.73586649e-14   9.49417547e-14\n",
-        "    8.40800750e-14   1.47915249e-13   1.73437938e-13   1.28542535e-13\n",
-        "    1.03208146e-13   9.54828393e-14   6.98109444e-14   5.08291631e-14\n",
-        "    3.67358935e-14   2.73343224e-14   2.05342996e-14   1.51923084e-14\n",
-        "    1.12473795e-14   8.49427001e-15   6.27224043e-15   4.57987919e-15\n",
-        "    3.41730720e-15   2.62372373e-15   2.14340480e-15   1.91400033e-15\n",
-        "    1.61853639e-15   1.30315807e-15   9.70131293e-16   6.44180680e-16\n",
-        "    4.03530255e-16   2.30930854e-16   1.21288104e-16   5.97726534e-17\n",
-        "    2.56031491e-17   1.09856368e-17]\n",
-        " [  9.84606548e-14   1.25432284e-13   1.62581672e-13   2.14384988e-13\n",
-        "    2.71259035e-13   3.44171821e-13   4.42848178e-13   5.64200596e-13\n",
-        "    7.27628949e-13   9.81445285e-13   1.11971337e-12   1.08704408e-12\n",
-        "    9.20825157e-13   7.06269732e-13   5.07389541e-13   3.35757355e-13\n",
-        "    2.18245574e-13   1.37665148e-13   9.84936349e-14   8.53087471e-14\n",
-        "    1.13619658e-13   1.40281802e-13   1.66013443e-13   1.16342306e-13\n",
-        "    9.51915277e-14   8.85597205e-14   6.26488810e-14   4.66174205e-14\n",
-        "    3.40040292e-14   2.47171295e-14   1.83188696e-14   1.36921724e-14\n",
-        "    1.01317007e-14   7.67945989e-15   5.48832372e-15   4.05587412e-15\n",
-        "    2.83754809e-15   2.14664788e-15   1.72263335e-15   1.51275214e-15\n",
-        "    1.23763330e-15   1.00248816e-15   7.84529433e-16   5.27940760e-16\n",
-        "    3.29954723e-16   1.96795400e-16   1.06093788e-16   5.17754051e-17\n",
-        "    2.29449380e-17   9.80801535e-18]\n",
-        " [  1.22115946e-15   1.00578799e-15   1.87644437e-15   1.87839958e-14\n",
-        "    9.72932469e-14   2.10658422e-13   3.42613253e-13   4.87054190e-13\n",
-        "    6.71269952e-13   9.27966579e-13   1.07530792e-12   1.05728393e-12\n",
-        "    9.03728481e-13   6.98426722e-13   4.93334106e-13   3.32691177e-13\n",
-        "    2.12677207e-13   1.36191297e-13   9.71317278e-14   9.09186937e-14\n",
-        "    8.40750267e-14   1.26268584e-13   1.48148665e-13   1.16177304e-13\n",
-        "    8.55568397e-14   8.35051565e-14   5.69278511e-14   3.90399315e-14\n",
-        "    2.88613128e-14   2.10183433e-14   1.56362858e-14   1.16494745e-14\n",
-        "    8.75306992e-15   6.44788754e-15   4.76592066e-15   3.48128805e-15\n",
-        "    2.36663250e-15   1.71508915e-15   1.31289080e-15   1.11832193e-15\n",
-        "    9.32721553e-16   7.25717183e-16   5.85160800e-16   3.83068136e-16\n",
-        "    2.58202641e-16   1.49801482e-16   7.96041564e-17   3.95881230e-17\n",
-        "    1.81654173e-17   7.91998222e-18]\n",
-        " [  7.07869802e-17   1.00776638e-16   1.46115394e-16   2.58957216e-16\n",
-        "    3.76642967e-16   4.25470526e-16   5.29169593e-16   3.53594486e-16\n",
-        "    5.44009504e-16   5.57904233e-16   6.20450999e-16   7.01011614e-16\n",
-        "    5.15590649e-16   2.96765616e-16   3.48612159e-16   2.31429227e-16\n",
-        "    3.33661207e-16   1.01523506e-15   2.81819720e-15   6.00480503e-15\n",
-        "    7.60305752e-15   5.21291406e-17   4.64323477e-17   6.95331146e-16\n",
-        "    1.49124777e-15   2.04689154e-15   4.03341885e-15   6.14310687e-15\n",
-        "    7.73802968e-15   8.45866244e-15   8.63835879e-15   7.18997988e-15\n",
-        "    5.96052426e-15   4.69113104e-15   3.58723197e-15   2.52002318e-15\n",
-        "    1.71448341e-15   1.18932267e-15   8.20751209e-16   6.31662697e-16\n",
-        "    5.19802150e-16   3.77484203e-16   2.95994181e-16   2.00432228e-16\n",
-        "    1.36398404e-16   7.72870647e-17   4.53496940e-17   2.28372011e-17\n",
-        "    1.09338884e-17   5.15317226e-18]\n",
-        " [  5.88327314e-17   4.69500900e-17   4.77416158e-17   1.57534655e-16\n",
-        "    1.78286671e-16   1.39492324e-16   3.15100306e-16   1.51875403e-16\n",
-        "    1.54002316e-16   1.86966032e-16   1.63043890e-16   1.33585778e-16\n",
-        "    7.15261421e-17   3.39578850e-17   1.64482830e-17   5.41590550e-18\n",
-        "    2.81240230e-18   1.40603675e-18   7.64305322e-19   2.19667867e-19\n",
-        "    1.05487313e-19   3.68063788e-21   2.37890391e-20   4.19552728e-19\n",
-        "    4.94571785e-18   3.78150580e-17   1.92388698e-16   6.23690688e-16\n",
-        "    1.38198317e-15   2.21020584e-15   2.69946287e-15   2.66693342e-15\n",
-        "    2.25990762e-15   1.76965046e-15   1.33977986e-15   1.00513165e-15\n",
-        "    7.25137812e-16   4.88389880e-16   3.00666521e-16   1.70080470e-16\n",
-        "    8.86744036e-17   4.41419375e-17   2.11032535e-17   1.00415433e-17\n",
-        "    4.87819013e-18   2.60539600e-18   1.34470844e-18   7.31501665e-19\n",
-        "    3.53889218e-19   1.63623692e-19]] W / m2\n"
-       ]
-      }
-     ],
-     "prompt_number": 13
-    },
-    {
-     "cell_type": "code",
-     "collapsed": false,
-     "input": [
-      "print model.images[1.0]   #image_data[1][0].header"
-     ],
-     "language": "python",
-     "metadata": {},
-     "outputs": [
-      {
-       "output_type": "stream",
-       "stream": "stdout",
-       "text": [
-        "<astropy.io.fits.hdu.image.PrimaryHDU object at 0x1098ae7d0>\n"
-       ]
-      }
-     ],
-     "prompt_number": 14
-    },
-    {
-     "cell_type": "code",
-     "collapsed": false,
-     "input": [
-      "mcfost par -rt"
-     ],
-     "language": "python",
-     "metadata": {},
-     "outputs": [
-      {
-       "ename": "SyntaxError",
-       "evalue": "invalid syntax (<ipython-input-15-bb7b713e6d7b>, line 1)",
-       "output_type": "pyerr",
-       "traceback": [
-        "\u001b[0;36m  File \u001b[0;32m\"<ipython-input-15-bb7b713e6d7b>\"\u001b[0;36m, line \u001b[0;32m1\u001b[0m\n\u001b[0;31m    mcfost par -rt\u001b[0m\n\u001b[0m             ^\u001b[0m\n\u001b[0;31mSyntaxError\u001b[0m\u001b[0;31m:\u001b[0m invalid syntax\n"
-       ]
-      }
-     ],
-     "prompt_number": 15
-    },
-    {
-     "cell_type": "code",
-     "collapsed": false,
-     "input": [
-      "%qtconsole"
-     ],
-     "language": "python",
-     "metadata": {},
-     "outputs": [],
-     "prompt_number": 16
-    },
-    {
-     "cell_type": "heading",
-     "level": 2,
-     "metadata": {},
-     "source": [
-      "Working with Observed Data"
-     ]
-    },
-    {
-     "cell_type": "code",
-     "collapsed": false,
-     "input": [
-      "obs = mcfost.Observations('/Users/swolff/Disks/MCMC_Forward_Modeling/data_hd141569/')"
-     ],
-     "language": "python",
-     "metadata": {},
-     "outputs": [
-      {
-       "output_type": "stream",
-       "stream": "stderr",
-       "text": [
-        "mcfost    : INFO     Found observations: HD141569ARetB_klipsum_t3_r25_320_crop.fits is image at 0.002\n"
-       ]
-      },
-      {
-       "output_type": "stream",
-       "stream": "stderr",
-       "text": [
-        "mcfost    : INFO     Found observations: noisemap_crop.fits is IMAGE_UNCERT at 0.002\n"
-       ]
-      },
-      {
-       "output_type": "stream",
-       "stream": "stderr",
-       "text": [
-        "mcfost    : INFO     Found observations: mask2_1belt.fits is mask at 0.002\n"
-       ]
-      },
-      {
-       "output_type": "stream",
-       "stream": "stderr",
-       "text": [
-        "mcfost    : INFO     Found observations: hst_psf_606.fits is psf at 0.002\n"
-       ]
-      }
-     ],
-     "prompt_number": 19
-    },
-    {
-     "cell_type": "code",
-     "collapsed": false,
-     "input": [
-      "print obs.filenames"
-     ],
-     "language": "python",
-     "metadata": {},
-     "outputs": [
-      {
-       "ename": "AttributeError",
-       "evalue": "'Observations' object has no attribute 'filenames'",
-       "output_type": "pyerr",
-       "traceback": [
-        "\u001b[0;31m---------------------------------------------------------------------------\u001b[0m\n\u001b[0;31mAttributeError\u001b[0m                            Traceback (most recent call last)",
-        "\u001b[0;32m<ipython-input-5-b5d93176bcec>\u001b[0m in \u001b[0;36m<module>\u001b[0;34m()\u001b[0m\n\u001b[0;32m----> 1\u001b[0;31m \u001b[0;32mprint\u001b[0m \u001b[0mobs\u001b[0m\u001b[0;34m.\u001b[0m\u001b[0mfilenames\u001b[0m\u001b[0;34m\u001b[0m\u001b[0m\n\u001b[0m",
-        "\u001b[0;31mAttributeError\u001b[0m: 'Observations' object has no attribute 'filenames'"
-       ]
-      }
-     ],
-     "prompt_number": 5
-    },
-    {
-     "cell_type": "code",
-     "collapsed": false,
-     "input": [
-      "obs.sed_wavelengths"
-     ],
-     "language": "python",
-     "metadata": {},
-     "outputs": [
-      {
-       "output_type": "pyout",
-       "prompt_number": 112,
-       "text": [
-        "<Quantity [  6.06000000e-01   8.14000000e-01   1.23500000e+00   1.66200000e+00\n",
-        "   2.15000000e+00   3.60000000e+00   4.50000000e+00   5.80000000e+00\n",
-        "   8.00000000e+00   3.40000000e+00   4.60000000e+00   1.20000000e+01\n",
-        "   2.20000000e+01   2.40000000e+01   7.00000000e+01   8.40000000e+02] micron>"
-       ]
-      }
-     ],
-     "prompt_number": 112
-    },
-    {
-     "cell_type": "code",
-     "collapsed": false,
-     "input": [
-      "obs.plot_SED()"
-     ],
-     "language": "python",
-     "metadata": {},
-     "outputs": [
-      {
-       "output_type": "display_data",
-       "png": "iVBORw0KGgoAAAANSUhEUgAAAcEAAAEaCAYAAABpQuwEAAAABHNCSVQICAgIfAhkiAAAAAlwSFlz\nAAALEgAACxIB0t1+/AAAIABJREFUeJzt3XdYFFf3B/DvgiAWUCwgNuwB7LEh6LJgQQQTCLbEEjQ2\nYmJe9acxVjCaxJZiEmONSrBFYonCKwYBNYItUUhsUaOoUQQUEensnt8f8zJhYUHKwi475/M8+8DO\nzN49c3d2zt47d2ZkRERgjDHGJMhI1wEwxhhjusJJkDHGmGRxEmSMMSZZnAQZY4xJFidBxhhjksVJ\nkDHGmGSVKQnGxMRg6NChcHFxgbOzM8aOHYu7d++K89944w3UqVMHJ0+erKo4tSo0NBR2dnZwdXUt\ncZmEhAS8/vrrcHFxweDBg+Hq6ooNGzYAAP788084OjrCyMgIjo6OcHV1FR/29vYAgB9++AF2dnYw\nMzODq6sr5HI5nJycsG3btpfG9/XXX6NHjx7o0aMHNm3apJ2VLicigq2tLY4ePYoePXrAyMgIrq6u\nSE1NBQBERUWhR48eaNu2LdatW1ft8Tk6OuLmzZvV/r5l5enpiVOnTpXrNQsWLMDmzZvVpv3+++9i\nPVelqqjPqtyO09PT0aZNG62WWdjDhw/F7/jL3L9/v8zLVpfNmzejbdu2mDRpUoVeP2zYMLX92ogR\nI9TmP3z4EKNGjcKAAQPQrVs3+Pn5ifPS09MxZcoUyOVydO3aFZ999lmx8o8dO4a33npLbZpKpYJC\noYCRkRHu3btXobgrhF4iKiqK2rZtSzdv3hSnHThwgFq0aEEPHz4Up7Vp04ZOnjz5suL0xo4dO0ih\nUJQ4X6FQ0HfffSc+j46Opq5du4rP7969SzKZjG7fvl3sdYXfo2XLluLz+/fvU69evcjf37/E983K\nyiITExN69OgRpaam0r59+8q1Xtry+++/k5ubGxEJ6y6TyUipVKotEx0dTYGBgdUeW0pKCnXo0KHa\n37c80tPTy/2aHj160L1794pNj46OpjZt2pSpjO3bt5e6XWtSFfWpre142bJl5OfnV2z6gQMHaPLk\nyZUNs1QF33FtL1tdAgICNNZdWZT2ury8POrZsyedOXOGiIiys7PJ19dXnD9p0iTxs3n27BnZ2trS\njz/+qFbGrFmzKCgoSGP5MpmMEhISXhrjnTt3tFLnpf50UalUmDZtGhYtWoQOHTqI0318fDBgwAAs\nXLiwypN0VaGXXCPgwoULUCgU4nMXFxeMHz/+pa9fvXp1icu0bNkS27Ztw6ZNm3D69GmNr3/8+DHy\n8/PRrFkzNGzYEKNHj37ZqlSJY8eOwcPDA0DpdfWyeqwKx48fh7u7e7W/b3nUr1+/XMs/fPgQeXl5\naNWqVbF5VV3HVVGfVb0dF94+q0p56l0X34OXqaqYDh8+jKZNm8LJyQkAULt2bYSEhAAAlEoldu/e\njcmTJwMAGjRogJEjR2LLli1qZRw/fhzDhg2rkvjKq9QkeOnSJdy6dQtDhgwpNs/d3R2HDh1SmxYT\nE4Phw4ejW7dumDNnDlQqlTh94MCBGDRoEFxdXREaGiq+JigoCP3794dCocC4ceOQnp4OAHj33Xdh\naWmJpUuXwtfXF7a2tmjRogUaNGgABwcHnD59GqmpqejVqxfatm2L+Ph4vHjxApMnT8bAgQPh7Oys\n1gWTkZGBcePG4dVXX8Xrr7+OW7dulVoxtra2WLVqFTIzM8Vp8+fPL7ZcwYZ29+5dTJo0CX369Cm1\n3O7du6N79+7Yv39/sXn379/HmDFjAACurq5YuHAhPv74Y9jY2GDWrFkYN24c7OzsxC6OgrpzcXGB\nr68vkpKSAADLly+HjY0N3n//fUyYMAGdOnXCnDlzcPr0abz22mvo0KEDfv7551LjPHbsWLk30sDA\nQDg5OcHNzQ1jx45FYmIiAJT4uRTuRtq5cyeGDh0KMzMzJCQklFgWAPz3v//FsGHDcOHCBbGrcO3a\ntRgwYAB69+6Nv/76C5MnT1brpsnLyxO7Wj777DO4u7ujS5cuWLVqlVhuXl4e5s2bB2dnZwwcOBDL\nly8v9toNGzbAy8sLFhYWWLNmjdr7u7q6wtjYGGvXrkWzZs0QGBgIQH1bHj16NF555RUsWrSoxPpW\nKpX4z3/+g27dusHT0xNnz55VW/bgwYMYPHgwhgwZAhcXF8TExAAATp48iVWrVuHy5ctwdXXFBx98\nAEDoGhs0aBAGDx6MwYMH49q1a2rlVaQ+C+zatQv9+/fHoEGDMGjQIERGRmrcjoF/f1i6uLhAoVDg\n4sWLpW47+/btw86dO3Hs2DG4urrik08+EZePiIjAkCFDxG6/N998EzNmzEDXrl3x5ptv4s8//4SP\njw86duyI7777TuNn7OzsjHnz5iE/P1+c/8knn6BLly7w8PAo9h0pafvQ5PDhw3BycsLgwYMxdOjQ\nYp+hJmvWrEH//v0hl8sxa9Ys5OXlAQCuX78u1q9cLsfOnTvF1xw7dgzOzs5wcXHBsGHD1PZrMpkM\n2dnZmDFjBnr16gVPT0/k5OQAEPaHEyZMwNChQyGXy/Huu+9CqVSKr83IyMD48eMhl8vh4+OD+Ph4\ncd6JEydgY2ODqVOniofHHjx4AABISUlBbm4umjRpIi5vZWWFy5cvi8/v3LmDevXqoWnTpgCA7du3\no2vXrhgyZAi2bt2qVidXrlyBl5cXhg4dCicnJzGZpqWlYezYsQAgdtmqVCqcPn0aw4YNw5AhQ+Ds\n7IzDhw+/tN5L7Q7du3cvyWQyys/PLzYvPDycZDIZJScnExGRra0tjR8/noiE5nH37t1p8+bNRETU\np08fOn/+PBERxcXFiU3tX3/9lZo0aUIpKSlERDRv3jyaMmWK+B4KhYLc3d1JpVLRjRs3aOvWrTRn\nzhyaNm2auMxXX31FERERREQ0ZcoUsez09HRq164d/frrr2LZw4cPJyKi3NxcGjBgALm6upa47idO\nnKDGjRtTw4YNadKkScW6egua4v369SOFQkGOjo7FuhC2b9+u1h1awMfHR4ylKE3dKn5+ftStWzfK\nysqitLQ0WrlyJZ06dYqsrKzEuluxYgUNGjRI7TV9+vShvLw8Sk5OJhMTE1q8eDERCV1JdnZ2Ja57\nWlqaWvdbVFRUid2hAQEBRER05coVcnBwEOfNnj1brLPSPpeC9f3hhx+IiOiLL76gM2fOFCsrOjqa\niIhUKhW1bt2aMjIyxBhMTU3p3LlzRETk7e1NDg4O9Pz5c8rJySErKys6e/asWJZMJqMFCxYQEdHT\np0/JxsaGjh8/rlaHKpWK8vLyyMnJiYKDg9Ve+/HHHxOR8N24dOmS+P4nTpwgIqL58+eL9V+4q1ih\nUJCXlxcRET169EjsKiwwatQo+uWXX4iI6Ntvv6Xu3btTTk4OERGNGTNG7fMIDg6mp0+fEpGwHbZu\n3Vqcp6mbf9OmTWJZUVFRNHDgQHFeZerzzJkz1KxZM3EbDAkJET/notvxs2fPqHHjxuI2cfr0aWrS\npAk9e/as1G0nICCAJk2apLY+V65cIScnJ/F5QEAAtWrVip4/f065ublkbW1NEyZMICKhW9/c3Fzc\ndpcvX05DhgwhlUpFSqWS3N3dxc80NDSUbGxsKDU1lYiEz7LwOpS2fRTtmrOysqKkpCQiIjp8+LD4\nPSlJcHAw2dvbU1ZWFhERjR49mlasWEFEwrZR0J2YmJhIHh4eRER0+/Ztql+/vnioKjg4mOzs7MR1\nXbZsGbVo0YKePXtGKpWKunbtSnv27CEiYdsvvG37+fnRtm3bxOcLFiwQD/UcOXKEzM3NKTExkYiI\nPDw8yMTEhCIjI4mIaNWqVdS5c2ciIlIqlWRmZibuk4mEz7NWrVri82+//ZYWLVpERER//vkn1a1b\nl+7evUtERBs2bFDrDj137py4Lebm5pK9vb24vpr2lWFhYXTr1i0iEvZjLVq0oOfPn5da91o7kiuT\nyTBy5EgAQvN45MiR2Lt3LwCgcePGCAoKQlJSErp16yb+MtuxYwdGjBiBxo0bAwDefPNN7Nq1S61c\nT09PyGQydOrUCe+88w4mTpyIH3/8Ebm5uQCEARqDBg2CSqVCcHCw2EqqX78+vLy88MMPPwAA9u/f\nLx6INTExwRtvvFFqd4Gbmxvu3buHtWvX4u7du3B1dcWMGTOKLbd7925ERUVh7969kMlkZaorpVJZ\n4rIlxTR48GCYmZnBwsICCxcuRFBQkFrd+fn5ITIyUvxFBghduLVq1UKTJk1gbW0NR0dHAEDXrl3x\n999/lxhfREQEBg8eXKZ1KVgPc3NzJCYm4sCBA8jLy8OqVavg7Oz80s+lYH1ff/11AMB//vMftGrV\nqlhZAwYMACD0TnTs2BF169YVX29ubo6+ffsCALp06QIHBweYm5vD1NQUnTp1KrauBb8gLS0tMXz4\ncHE73bFjByZOnAiZTIZatWph5MiRYpwFCuIcM2YMevToASJCvXr14ObmBgBqLcuin2VBl2OzZs3Q\nuHFjcXCZUqlEbGwsXFxcAAjb6qhRo2Bqaiq+V2EFLbKBAwdi0qRJuH//PlJSUjS+JwDY29vDy8sL\ncrkcH330EX777TdxXkXq886dOwCEX/Cenp7iNujt7Q1/f3+NcRw9ehQNGjSAXC4HAAwYMACWlpb4\n+eefYWFhoXHbKSinaFnHjh3D8OHD1eq5X79+MDc3h4mJCTp27Ih+/foBELb1Fy9eiL0kQUFB4mds\nZGSEiRMnYvv27WK9e3p6omHDhhrrvSzbR4FGjRph8+bNePbsGUaMGIEFCxZoXK5w2WPHjoWZmRkA\nYRstKLtx48bYv38/EhISYG1tjZ9++gkAsGfPHvTr1088VDV27FgkJCSIPQOAMOCpQYMGkMlk6NKl\ni/jZWVpa4u7duxg4cCBcXV0RHR2ttl18+umnaNeuHQDAy8sLDg4OYgs0JycHnTt3FgcWfvDBB/jr\nr79w9uxZGBkZYcKECfj666+hVCrx8OFDHDhwAHXq1BHLDg8PF7uyQ0JC4OTkBFtbW4113qFDB2zd\nuhXOzs4YOnQoHj16hEuXLgHQvK137twZixcvxoABA/D666/jyZMnuHHjRql1X2oSbN++PQDheEVR\n//zzDxo2bKjW7LW0tBT/b9SoER49egRASBR169bFq6++Cg8PDzGoBw8eIDIyUmzOzpo1C82aNcPT\np0/Fcho0aKD2vt27d0fr1q1x6NAhXL16FXZ2dgCA5ORk5OTkYP78+WJ5p06dEpNlYmJiibGWpG7d\nunjnnXcQGRmJqKgobN26VW1UbGG2trb4/vvvX1omIHSdFj7GWhYWFhZqz//55x+xOwGA+H/hJFj4\nuFStWrVgbm4u/l/Q1aJJQfdYgdq1awOAWJcFcnJyxHmtWrVCaGgofvjhB7Ru3RofffQRcnNzX/q5\nFCiIrbSyCmIreiyo8GuNjY2LrXfRdS26nRZ0tT548ACff/65GOfu3bvFLv0CRbfHkqZpUvgzNDMz\nE9fp7Nmz6N69O0xMTAC8fFt97bXX4OLigtOnTyMqKgoA1LrtC0tLS4OXlxdmzJiBU6dOYe/evcjK\nyhLnV6Q+C+Iuug0aGxuLybOoBw8eqC0LCNvsP//8g5YtW5b4eWv6saipq760bR1AiTE3adJE/M48\nevRIrd4bNWpUbB1etn0U+OWXX/DPP//A3t4eY8aMEfeFJXnw4AF2794tlr169WoYGxsDAL744gt0\n794dbm5uGDhwoNi1+uDBA7V4jY2NYWlpqbYPKPxZ1q5dW/wu7NixA5s3b8aRI0cQFRUFPz+/Erch\nAGjdurU4YtPS0hLW1tZq5RZ+3/Xr16Nt27aQy+Xw9/fHtGnT0Lp1awDC5/D777+jf//+AIQ6L/gR\nBRSv8zlz5iAlJQW//vqrOCK98PZb1MSJE2FlZSUu36xZs1LXC3hJEnz11VfRoUMHHD9+vNi88PBw\njBo1Sm3akydPxP9TUlLQvHlzAEB2djZWrVqFe/fuQS6Xi7+mW7duDS8vL0RFRSEqKgqnT5/GhQsX\nilWEphXduXMngoODMXHiRADCF6p27dr49ttvxfIuXLiAL7/8EgBgY2Mj/hosGqsmBb9oC8jlcjRu\n3BhpaWmlvu5lw+J///13/PHHH/D19S11uaKK7gxatWqltj7JyckAhME3Jb2mrCIjI9WOAxcM1ija\novr777/FjTsrKwsODg44ePAgLl++jNjYWKxatQpWVlalfi6alFQWIGx3pR2rLMs6F91ObWxsAAjb\n45IlS8Q4z58/j3379r20vMrEAhQf5FHatpqUlISEhASxDkr7MQMAN27cQHp6urh80R8flanPotug\nUqlUO3ZUWOvWrcVttEBycjJatmxZ6udd9Nd+ZmYmrl+/jl69epUpxpfFnJycLG7fzZs3L3UfUZ7t\nw9jYGBs2bMCdO3dgZWVV7FhqUa1bt8bUqVPFsmNjY8V9SWpqKhYtWoTbt29j+vTpGDFiBDIzM4vV\nqVKpRGpqqrgPKK1ezp8/j759+4qt3sLbRXJystpxR0D4YVawP+/Zs6daPeXn5yMtLU2cb2Zmhi++\n+AJnzpzB4cOHoVQqMWjQIADA6dOn0a9fP/F0kubNm6utQ9E6v3DhAgYPHiyuy8u29wsXLqgN8nrZ\n8sBLkqCRkRG2bNmCTz75RO2A6+HDh3H+/HmsWLFCnEZE4gaRlZWFkJAQsdtp1KhRyMrKgpGREZyc\nnMRfT35+fggNDcWzZ88ACF/YwuejaOoKAYBx48bhxIkTiI+PF8/LK+jaCAoKEpf7+OOPxeejR4/G\nrl27QETIzc0VRzOV5MSJE7hw4YL4/OTJkzA2NhZbnoVjLGzZsmUllnn//n1MnToV06ZNw8CBA0t9\n/6LvUfR9/Pz8EBYWJm40O3fuxKBBg8QvgKbXlNb9W+DKlSto3ry5WqulZcuW6N27N9atWyd+dqmp\nqdi9e7eYLM+fPy+uu7W1NV555RWoVCrIZLJSPxdNSiorLS0NDx48QOfOnUt8raZ1LjqtoDvpyZMn\n+O9//ytup35+fti1a5e4jjt27MDKlStLLb+0OAovW9rnUbh7CBC21ZCQEOTk5ICIsGfPHnFe48aN\n0bBhQ7E1cOzYMbWyLCwskJ2dDUAYkNOmTRvUqlWr2PIAKl2fRbfBvXv3YseOHRrL8fLyQnp6ujgq\n+syZM3j27Blee+01nDt3TuPnXXR9pk2bhujoaLHbuCwxFl3Gz88PwcHBUKlUxbrqR48ejbCwMLEn\navfu3WpllGX7KDBixAioVCqYmZmhT58+JbYYC5f9448/igNXoqKiMH36dADA5MmTxaQzcOBA5Ofn\nw8jICGPHjsXFixdx+/ZtAMC+ffvQpk0bcdRmafXSsWNHxMXFITc3F/n5+Thx4oS4XEZGBtatWye2\noC5cuICLFy+KXZUTJkzAjRs3xMEuu3fvRrt27cQu6P/7v//D1atXAQgt771792L27NkAindljxw5\nErGxsWI3bUGdF8TZoUMHcdt99OgR4uPjxXkFrdycnBxs3LgRly5dUls+Pj4ejx49evl3ttQjhv9z\n+vRpGjRoEMnlcnJycqK33nqLHjx4IM738fGhOnXq0NKlS2nIkCHUpUsXmj17NqlUKiIiWrt2rTgQ\npV+/fhQVFSW+Njg4mBwdHcnNzY2GDRsmHvScN28eNWzYkOzt7emLL74oFpOHhwetXbuW5s+fT998\n8w3t37+fXrx4QVOmTCEnJydycXFRiyEjI4PGjRtHPXr0IA8PD5ozZw41bNiQZs6cqXGdt2zZQi4u\nLuTq6kpyuZxcXV3FA7TXr1+n4cOHk5GREXl4eNDIkSPFR5cuXYiIKCgoiOzs7MjMzIwUCgUNHDiQ\n+vfvLw4W0uTevXvk6OhIRkZG5OrqSr/88gt9/vnn1KxZM2rbti19+OGHassX1J1cLidfX1/xQPy6\ndevE1xw8eJDeffddMjMzo549e9KNGzeoX79+ZGRkRO7u7sViWLNmDa1cubLY9Nu3b9Pw4cOpU6dO\nNGDAAHJxcaFjx46J8xMTE2ns2LHk6upKzs7O5OvrS2lpaUREJX4uT548UVvfq1evllrW/v37aerU\nqeJ7Xr16lXr06EF16tShGTNm0M8//0xt2rQhGxsb+u6772j58uXiNlSwzclkMlq/fj25u7uTg4MD\nffbZZ2J5eXl5tGDBAnJ0dCRXV1eaOHGiOFBhyJAhZGRkRP379xcHBFy5ckV8f1dXV3GwyurVq8X6\n37ZtG82fP1+MIzY2lvz9/cXP4+TJk9SpUye1us7Pz6cPPviAunTpQkOHDqWlS5eSmZmZeC7WoUOH\nqF27duTu7k6LFy8mmUxG/fv3p9TUVEpNTaW+ffvSmDFjaNasWUREtHHjRmrTpg15eXnR7NmzSSaT\nkbu7O+3fv19tIFpF6jM4OJj69+9PCoWCRo0aRenp6WrbsUKhEAf8/Pbbb6RQKEgul5NCoaCLFy++\ndNu5desWvfrqq+Tr60uffvopvffee7Rr1y4x5l27dpUYY2xsLPn4+IifW2pqKuXl5dGHH35ITk5O\n5OTkRPPmzVMb+PfJJ5+Qg4MDDRkyhD799FOSyWTk6upKubm5JW4fRb+3SqWS/u///o8GDhworm98\nfHyx71RR69ato379+pGbmxv5+PiIgw6DgoJILpeTm5sb9e7dW+2cu+PHj5OzszPJ5XIaNmyYOCik\naL1s3rxZ3Cb37NlDGRkZ5OPjQ/b29jRq1Cjy8fGhZs2a0RdffEHZ2dm0ZMkScnJyIrlcTo6OjhQe\nHq4Wa1hYGPXo0YMGDhyo9r5EROvXrycHBwdx/WNiYsR5Xbt2pX/++UetrO3bt1Pnzp3Jzc2Nvvzy\nS3F7vnfvHl2/fp169+5N/fv3p8mTJ1O3bt3Utr9x48aRl5cXjRgxgrKysujMmTNkb29Prq6uNGvW\nLLKxsaGePXuK+xZNZER6eIJLGQUHB6NOnTrw9fWFj48PDh48qOuQarwhQ4Zg1apVePXVV3UdSjFT\np06Fh4cH3njjjQqXYWRkhLt374rduLq2a9cunDt3DuvXr6/299ZGfVa3V155BTExMWrHkVjN8ODB\nA3h6eiIuLk7XoajRuySYmJiIxYsXIz4+HufPnxenR0RE4ODBg7CysoJMJsPSpUvx2WefwcnJCXK5\nHMOGDVPr6mFMEyMjI9y5c0ccjcYYk7Zaug6gqDNnzsDb21vt10JmZib8/f1x9epVmJiYYOTIkYiM\njFQ7yF14CC5jReXl5WHIkCGQyWR48803ERISIh7IZ6w67Ny5U+MxUz8/P7z99tvVHxADoIdJ0NfX\nF9HR0WrTYmNjYWtrKw4hd3Z2RmhoKFasWIGAgAA8fvxY7ZJmjBVlYmJSbLtirDq9/fbbnOz0kN4l\nQU2SkpLUznexsLBAUlIS6tSpo3ZysiYVPU2AMcakTs+OllUJ/bn3Rymsra3Fa4oCwtDuwidrvgz9\nb2hwVT6WLVtW5a972bKlzdc0ryzTXvZcn+qyuuqzPNOlUp/a3jbLWlc1qT5r2nddKmpEEnR0dERC\nQoJ4QmdMTAw8PT3L/PqAgIAq7worfMeJqnrdy5Ytbb6meWWZVtH1qozKvGd11Gd5pkulPrW9bWqa\nXtZtuKoZ+nc9OjoaAQEBpb6/IdG70aGnTp1CUFAQwsPD4e/vjzlz5sDMzAwREREICQlB06ZNYWpq\niiVLlpSpPJlMJqlfNVUtICBAUl+Qqsb1qV1cn9ojlX2n3h0TlMvl4kV2Cyu4DUxFBAQEQKFQ6ORX\no6HhOtQurk/t4vqsvOjoaEkNItO7lqC2SeXXDGOMaZNU9p014pggY4wxVhUkkQSrY2AMY4wZAh4Y\nY2Ck0qRnjDFtksq+UxItQcYYY0wTSSRB7g5ljLGy4e5QAyOVJj1jjGmTVPadkmgJMsYYY5pIIgly\ndyhjjJUNd4caGKk06RljTJuksu+UREuQMcYY04STIGOMMcmSRBLkY4KMMVY2fEzQwEilX5sxxrRJ\nKvtOSbQEGWOMMU04CTLGGJMsToKMMcYki5MgY4wxyZJEEuTRoYwxVjY8OtTASGWEE2OMaZNU9p2S\naAkyxhhjmnASZIwxJlmcBBljjEkWJ0HGGGOSxUmQMcaYZHESZIwxJlmSSIJ8niBjjJUNnydoYKRy\nrgtjjGmTVPadkmgJMsYYY5pwEmSMMSZZnAQZY4xJFidBxhhjksVJkDHGmGTV+CSoVCqxcuVKTJ8+\nXdehMMYYq2FqfBLMyMiAh4cHVCqVrkNhjDFWw9T4JGhhYYHGjRvrOgzGGGM1UC1dB1AgMTERixcv\nRnx8PM6fPy9Oj4iIwMGDB2FlZQWZTIalS5di69atiIuLw5o1a2BmZqbDqBljjNVkepMEz5w5A29v\nb8TFxYnTMjMz4e/vj6tXr8LExAQjR45EZGQkpkyZovZaKVzVgDHGmPbpTXeor68v6tevrzYtNjYW\ntra2MDExAQA4OzsjNDS02Gt//PFH/PXXX7h8+XK1xMoYq1pKJbBrF7BnD3DiBPDnn0BSkjCdMW3S\nm5agJklJSTA3NxefW1hYICkpqdhy8+fPx/z580ssp/DFYBUKBRQKhTbDZIxp2ebNwLVrgIMDcPMm\n8PixkASfPQMaNwasrABra+Fv4f+trYF69XQdfc0UHR0tyRsN6HUStLa2Rnp6uvg8LS0N1tbW5S5H\nSldEZ6ymi44GTp0CNm0CLCzU5+XlASkpQkIseNy+DcTGCv8nJgJGRqUnycaNgVp6vefTjaINhMDA\nQN0FU430elNwdHREQkICcnNzYWpqipiYGMycObPc5QQEBHALkLEa4O5d4MsvgdWriydAADAxAWxs\nhIcmREBGxr8tx6Qk4f+zZ//9/+lTwNJSPTEWTZb16wMyWZWuqt6SWotQb26ldOrUKQQFBSE8PBz+\n/v6YM2cOzMzMEBERgZCQEDRt2hSmpqZYsmRJucqVyu1AGKvpMjKAGTOA8eMBd/eqex+lUr01WZAw\nCydOpbL0JNmkiZCQDZlU9p16kwSrilQ+SMZqMpUKWLoUaNoU+OADXUcjJOTSkuSTJ0CDBqV3u5qb\n1+zWpFQ3srOLAAAgAElEQVT2nXrdHaot3B3KmH7bvVsY9LJsma4jEdSrB7RtKzw0UamERFg4Md6/\nD/z2278JMy+v5CRpZSUkfFPT6l2vsuDuUAMjlV8zjNVU588Da9YA330ndDMaisxM9QE8RY9TpqQI\nrUVNrciCaQ0b6q41KZV9J7cEGWM68+gR8NlnQECAYSVAAKhbF2jTRnhoolIJg3QKJ8ZHj4DLl/+d\nlpVVepK0sgJq19Zu3NwSNDBS+TXDWE2TnQ28/z4wbBjg66vraPRTdnbpxyaTk4VkW1KXq7W10Jo0\nqsBlUaSy7+QkyBirdkRCC1ClAhYurNkDSHRJpRKOpRZOjEWTZkaGcPyxtBalpkswS2Xfyd2hjLFq\nd/gwcOsW8O23nAArw8gIaNRIeNjba14mJ0doMRZOjFevAlFR/06bNw8YPFhYnrtDDYxUfs0wVlP8\n+SewZImQAJs313U0jEhoURobq0+Xyr5Tby6gzRgzfE+eAMuXAwsWcALUFzJZ8QQoJZwEGWPVIj8f\nCAwEPD2Bfv10HQ1jAkkkwYCAAEn1cTOmjzZuFK7JOWGCriNhpYmOjpbUTQf4mCBjrMr98guwc+e/\niZDpP6nsOyUxOpQxpju3bwuDYNat4wTI9I8kukMZY7qRni5cGPv994H27XUdDWPFSSIJ8jFBxqqf\nSgWsXAk4OQGDBuk6GlZWfEzQwEilX5sxfbNjh3AdzLVr+U7uNZFU9p28aTLGtC4mBggLEwbCcAJk\n+ow3T8aYVj14INwaacUK4XJejOkzSRwTZIxVj+xsYSCMnx/QubOuo2Hs5TgJMsa0gkhoAb7yCvDa\na7qOhrGykUR3KN9FgrGqFxIidIWuX893hqjJ+C4SBkYqI5wY06W4OOHC2N9+CzRrputomDZIZd/J\n3aGMsUpJTgY+/hj46CNOgKzm4STIGKuwvDwgIADw8QF699Z1NIyVHydBxliFffONcBrEW2/pOhLG\nKkYSA2MYY9r33/8Cly4B333HA2FYzcVJkDFWbn/9BWzaBHz5JVCvnq6jYaziJNEdyhfQZkx70tKA\nZcuA2bOBNm10HQ3TNr6AtoGRyjBfxqqDSgXMnw906gRMm6braFhVksq+UxItQcaYdmzbJlwZ5p13\ndB0JY9rBxwQZY2Vy+jRw4oRwZwhjY11Hw5h2cBJkjL3UvXvAunXAZ58BDRvqOhrGtIe7QxljpcrM\nBJYsEY4B2tnpOhrGtIuTIGOsRETAqlVAt27A8OG6joYx7eMkyBgr0b59wrVBZ83SdSSMVY1KHxN8\n/PgxsrKy0Lx5c5iammojJsaYHvjtN2D/fuGKMCYmuo6GsapRoSSoVCoREBCAbdu2QalUwsTEBC9e\nvICrqyu++uortG7dWttxlujIkSO4fv068vLy0KlTJ4wcObLa3psxQ/X4MfDJJ8DixYCVla6jYazq\nVOhk+Q8//BCOjo4YNmwY6tSpAwAgIsTFxeHzzz/H+vXr0bCahpA9fPgQzZs3x/Pnz/HOO+9g//79\navOlcsInY9qSmyt0f7q5AaNH6zoapitS2XeWOwmqVCo8ePCgxNZednY2nj59iubNm5crkMTERCxe\nvBjx8fE4f/68OD0iIgIHDx6ElZUVZDIZli5diq1btyIuLg5r1qyBmZkZAGDnzp2wt7dH37591VdQ\nIh8kY9pABKxdC2RlCSNC+cLY0iWVfWe5u0ONjIxK7e40MzMrdwIEgDNnzsDb2xtxcXHitMzMTPj7\n++Pq1aswMTHByJEjERkZiSlTpqi9NjQ0FO3atavQ+zLG/hUaCly9CmzYwAmQSUO5R4e+ePECAJCX\nlwelUqm1QHx9fVG/fn21abGxsbC1tYXJ/47KOzs7IzQ0VG2ZQ4cOYeXKldi9ezcWLFigtXgYk5pr\n14TLoi1fDvzvKAdjBq9cLcHVq1cjJSUF+fn5WLhwIT766CNs2bKlqmJDUlISzM3NxecWFhZISkpS\nW8bb2xve3t6lllP4iugKhQIKhUKbYTJW46WmCneI/7//A1q10nU0TBeio6MlebedciXBfv36oV+/\nfjAxMcG+ffugUqmqKi4AgLW1NdLT08XnaWlpsLa2Lnc5UrotCGPlpVQKrb+hQwFnZ11Hw3SlaAMh\nMDBQd8FUo3J1h9arVw87duyAsbEx3nrrLcjl8qqKCwDg6OiIhIQE5ObmAgBiYmLg6elZ7nL4foKM\nlWzzZuE8wEmTdB0J0wd8P8Eyio2NRf/+/bUWyKlTpxAUFITw8HD4+/tjzpw5MDMzQ0REBEJCQtC0\naVOYmppiyZIl5SpXKiOcGKuIqChgyxbhzhAWFrqOhukTqew7K3zFmOfPn2szDsjlco0ty8GDB2Pw\n4MGVKjsgIICPBTJWSF4esGsXcPgwsHo1J0D2L6kdG6xwSzA8PBzu7u7ajkfrpPJrhrGyunVLuCh2\nkybA3LnCX8aKksq+k+8nyJiEJCYKie/dd4WBMHwuIJO6CifBrl27ajOOKsXdoYwJ9u8HPD2BGtCJ\nw3SEu0MrISkpCVZ6drVdqTTpGXuZtDRgwgRg+3agcWNdR8P0nVT2nZXqDk1PT8cvv/winst39OjR\nYhewZozph4MHAbmcEyBjhVUqCXp5eaFnz56wtLQEEeHp06faikuruDuUSV12tjASdP16XUfC9B13\nh5bDlClTsHXrVvH5zZs30bFjR60Epi1SadIzVpoDB4DLl4UrwzBWFlLZd1YqCe7fvx8vXrxA+/bt\nQUQIDg6u0muJVoRUPkjGSpKfD4wfDyxbBtjb6zoaVlNIZd9Zqe7Q7du3o3bt2uINdOPj47USlLZx\ndyiTsqgowMaGEyArG+4OLYeJEyciKChIfH7p0iX07NlTK4Fpi1R+zTCmCREwZQowbRrQr5+uo2E1\niVT2neW+n2Bh3bp1Q1RUFO7du4eEhAQcOXJEW3ExxrTg/HnhhPi+fXUdCWP6qVItQRsbG9jZ2YnP\nExIS8Pfff2slMG2Ryq8ZxjT5z38ALy+gkpffZRIklX1npY4JfvLJJ5hU6P4rv/zyS6UDYoxpx9Wr\nwOPHgKurriNhTH9Vqjt0UpEbkA0ZMqRSwVQVvp8gk6I9e4BRowBjY11HwmoSvp+ggZFKk56xwu7d\nAz74QEiEZma6jobVRFLZd1aoJZiQkKDtOBhjWrRvH+DtzQmQsZepUBKcNm0aYmJioFKptB0PY6yS\nUlKA06cBHx9dR8KY/qvQwBg3NzekpKRg8eLFICJ07doVHh4esLS01HZ8jLFy+ukn4V6BfLd4xl6u\nQknwww8/BAC89tprAIDjx49DLpejYcOGOH36tPai0xK+YgyTihcvgLAwYPNmXUfCaiq+YkwZXbhw\nAUePHsXRo0eRmJgIDw8PeHp6wkfP+mCkcnCXMQDYvRu4exdYuFDXkbCaTir7zgq1BG1sbFC/fn1M\nmDABmzdvRq9evbQdF2OsnHJzha7QNWt0HQljNUeFkmBkZCTCwsLw8OFDhIWFQaVSoU+fPtqOjTFW\nDsePA506Ae3a6ToSxmqOSp8n+Pz5cxw5cgTffPMN7OzssH37dm3FphVSadIzaVOpgIkTgXnzgO7d\ndR0NMwRS2XdW6BSJ3bt3IykpCd9//z38/Pzw3nvvwdTUFA4ODtqOjzFWBqdPAw0aAN266ToSxmqW\nCrUEGzVqBGNjY7i7u8PLywvu7u56e3qEVH7NMOkiAvz9hRvnDhig62iYoZDKvrNCxwT9/Pywdu1a\nGBlV6tKjjDEtuHwZyMoCnJx0HQljNU+5s5hKpcLChQtLTIAqlQopKSmVDkyb+ALazJDt2QOMHQvw\nb1KmDXwB7TKYPXs2fH19MaBI38vDhw8REBCA5cuXo1mzZloLsjKk0qRn0nTzJrBoEbBrF2Biouto\nmCGRyr6zQkkwMzMTs2bNQlhYGBo1aoRatWrh6dOnaNGiBTZt2oRuenR0XiofJJOmjz8WTosYM0bX\nkTBDI5V9Z6VOkXjx4gVu376NnJwctGrVCjY2NtqMTSuk8kEy6Xn4EHj3XaEVWK+erqNhhkYq+06+\nnyBjNdRXXwnJb8oUXUfCDJFU9p18KJ2xGig1FYiIAN54Q9eRMFazcRJkrAY6eBBwdQUaNdJ1JIzV\nbJwEGathsrKAn38GRo/WdSSM1XxaT4KrVq1CUlKStotljP3P0aNAjx5Ay5a6joSxmk/rA2Py8/Px\nww8/wNXVFW3atNFm0RrFx8fjwoULyMjIwJMnTxAYGKg2XyoHd5k05OUB48YJp0a88oquo2GGTCr7\nTq23BFeuXIn27dvjypUr2i5ao27dusHNzQ03btzAwIEDq+U9GdOVyEigVStOgIxpS7mT4OrVq7Fz\n504cOXJE4/wxY8YgLy8Ply9fLle5iYmJmDJlCvr27as2PSIiAjNnzkRgYCCWL18OANi6dSvef/99\nZGdnAwDatm2L1atXY+PGjeVdHcZqDJUK2LsXePNNXUfCmOEo9wW0//jjD8ybNw8ymUzjfDs7O9jZ\n2WHQoEHlKvfMmTPw9vZGXFycOC0zMxP+/v64evUqTExMMHLkSERGRmJKoROjjh8/jqFDh6JevXpI\nT08v7+owVmOcPStcGq1XL11HwpjhKHcSdHFxgUwmw7NnzxAeHo6GDRuiT58+aFTJsdq+vr7FLnId\nGxsLW1tbmPzvoojOzs4IDQ2Fm5ubuExycjI+/fRTGBkZYdKkSZWKgTF9tnevcKHsEn5/MsYqoNxJ\nsOBAacOGDTF69GhMmzYNzZs3r3QS1CQpKQnm5ubicwsLi2IjT8eNG/fScgpfEV2hUEChUGgrRFZB\nKpVwI9hnz4D8fGHAh1Kp/jc/X/i/SxfhnDgp3yXhzz+BlBTAxUXXkTBDFR0dLcm77ZQ7CS5atAhh\nYWHo0aMHunXrBjs7O3Tt2hUAcO7cOfTr109rwVlbW6t1caalpcHa2rrc5UjptiA1wePHwGefATk5\nQMeOQhefsbHwt1YtwNRUuByYsbGQ+H76CfjxR2DaNOl2Be7dK1wk29hY15EwQ1W0gVB0pL2hqlAS\n7NevH86ePYuQkBCcO3cOX331FVxcXJCRkYEDBw5oLThHR0ckJCQgNzcXpqamiImJwcyZM8tdTkBA\nALcA9QAREB4ObNwodOuNHl221t0bbwAnTwJffAE0by4kww4dqj5efXH3LnDtGrBkia4jYVIgtRZh\npc4TvH79Ouzs7JCSkoLz58/jm2++QVhYWIXKOnXqFIKCghAeHg5/f3/MmTMHZmZmiIiIQEhICJo2\nbQpTU1MsKeeeQCrnuui7Z8+Azz8H/vkHWLgQaN++/GXk5wOhoUBQEPDqq8A77wB6ctvKKrVqlZD8\nJ0zQdSRMSqSy76xUEly5ciV+++03zJ49GwMHDsTZs2fh6OiozfgqTSaTYdmyZdwS1KGYGCEBDh0K\nTJpU+Zu/ZmYK3aMHDwLu7sD48YCFhXZi1TfJyUKyDw423HVk+qWgJRgYGMhJsCyICFu2bEFeXl6F\nuiqrmlR+zeijzEzg22+BS5eABQsAbd9r+elToVUYHS10rfr6ArVra/c9dO2774Ru5Hff1XUkTGqk\nsu+sVBK8ffs22v+vX+vcuXNQKpVwcnLSWnDawC1B3fjjD+DTT4GePYGZM4G6davuve7fB7ZuFY6b\nTZoktA7LO5KUSBiwc/u2cApC3brCo04d9Ud1jlBNTxcukbZ1K2BlVX3vy6SNW4Ll0Lt3b1hbW8PU\n1BTdu3dHXl4eVq5cqc34Kk0qv2b0RV4esH27MABm7lygOn8TXb0KbNokJI+pUwFHx5LPqXv+HLh+\nXXhcuyb8NTISRqvKZMKdGjIzhUdWlvDIzhZamoWTY8H/desKo1qNjNQftWsLp3gULFM0sZbWNRwc\nDDx4ILSiGatuUtl3VioJJiQkwNbWFrm5ubh8+TJ+//13zJgxQ5vxVZpUPkh9oFIJia9ePeGvpWX1\nx0AExMYCW7YADRoA06cD7doBN2/+m/SuXxcG6NSqBbRuDbRtKzzMzYXTNgoe2dnq/2dlAWlpwg1t\nnz0TEn5ZdO0qJLuCxFr4r5GRejIt/H98PPDll0A1XIeesWKksu/U+l0k9A13h1afvXuBc+eAdet0\nf2K7Uim0RnfsEAaXAMINaM3MhNZZ7dqV/1+lErpPb9wQHn//LVzcumtXoHt3oQVY2g8BIiGRFk2M\nBY/69YVRsIxVJ+4ONTBS+TWja3fuALNnCwM5bGx0Hc2/srOFk+337wfkcsDOTkhider8m9TMzP59\nKJVCyy83V3htbu6/LcGCaQ8eCK20e/eE7tNu3YSHg4PQCmbMEEhl38lJkFVaXp4w+OX11wFPT11H\no9nz58CBA0BSkpDICro6C7o5C/43NhaO7RUkx4L/Cz+aNROS3iuvCPMZM0RS2XdyEmSVtn270B34\n6ad8cWfGDIVU9p3lvmxaTcSXTas6168DR44AmzdzAmTMEPBl0wyMVH7N6EJOjnAdz7ffBgrd3Yox\nZgCksu+U8M1pWGVt2yacfuDqqutIGGOsYiTRHcq0Ly4OiIwUEiF3gzLGaipJtAQDAgIk1cdd1TIz\nhfsBzp0rnJDOGDMc0dHRkroHKx8TZOW2bp1wovi8ebqOhDFWVaSy7+TuUFYu584BFy8KF3VmjLGa\nThLdoUw7nj8XWoHz5/OVURhjhoGTICuz9euFS4/17KnrSBhjTDs4CbIyiY4G/voLmDJF15Ewxpj2\nSCIJ8ujQynn6VGgFLlggXE+TMWa4eHSogZHKCKeqQgQsWgS0bw+8846uo2GMVRep7Dsl0RJkFXfs\nmHDnhYkTdR0JY4xpH58iwUr0+DGwaZMwItTERNfRMMaY9nFLkGmkUgGrVwOjRgldoYwxZog4CTKN\nDh0SbjI7dqyuI2GMsarD3aGsmPv3gaAg4OuvhTutM8aYoeKWIFNDBKxZIwyEadVK19EwxljVkkQS\n5PMEy+7KFeG8QG9vXUfCGNMFPk/QwEjlXBdtWb4c6NwZ8PXVdSSMMV2Syr5TEi1BVjbJycIdIoYN\n03UkjDFWPTgJMtHPPwNDhvAdIhhj0sFJkAEAcnKAo0f5WCBjTFo4CTIAQGQk8MorPCKUMSYtnAQZ\niIADB4A33tB1JIwxVr0MJgm6urrizJkzug6jRvrjD6E7tHdvXUfCGGPVyyCS4PHjx1G/fn3IZDJd\nh1Ij/fQT4OMDGBnE1sAYY2VnELu93377Db1795bEOS3a9vgxcOkS4O6u60gYY6z66U0STExMxJQp\nU9C3b1+16REREZg5cyYCAwOxfPlyAMCWLVvw/vvvIzs7GwcOHICPj48uQjYIhw8DQ4cCdevqOhLG\nGKt+enMB7TNnzsDb2xtxcXHitMzMTPj7++Pq1aswMTHByJEjERkZialTp4rL3L17F8nJybh48SIy\nMjLwyiuvoEmTJrpYhRonOxsICwO+/VbXkTDGmG7oTUvQ19cX9evXV5sWGxsLW1tbmPzvjq7Ozs4I\nDQ1VW2bOnDkYNmwYjIyMUKtWLTRo0KDaYq7pTpwAHByAFi10HQljjOmG3rQENUlKSoK5ubn43MLC\nAklJScWWs7W1xeHDh0ssp/DFYBUKBRQKhTbDrJEKTovw99d1JIwxfRAdHS3JGw3odRK0trZGenq6\n+DwtLQ3W1tblLkdKV0Qvq7g4QKkEevXSdSSMMX1QtIEQGBiou2Cqkd50h2ri6OiIhIQE5ObmAgBi\nYmLg6elZ7nL4VkrFHTggnBbBZ5UwxgrjWynpyKlTpxAUFITw8HD4+/tjzpw5MDMzQ0REBEJCQtC0\naVOYmppiyZIl5SpXKrcDKY/ERGD6dGDvXqBOHV1HwxjTR1LZd+pNEqwqMpkMy5Yt42OBhWzaBKhU\nfDyQMVZcwbHBwMBAToKGQCq/ZsoqOxsYOxbYsAFo3lzX0TDG9JVU9p16fUyQaV9EBNClCydAxhgD\nJJIEeWCMgO8WwRh7GR4YY2Ck0qQvi0uXgPXrge+/51GhjLHSSWXfKYmWIBP89JPQCuQEyBhjAkkk\nQe4OBR4+BP78ExgyRNeRMMb0GXeHGhipNOlf5rvvhPsFTp+u60gYYzWBVPadnAQlIjkZqFULsLTU\ndSSMsZpAKvtOToKMMcaKkcq+k48JMsYYE/ExQQMjlV8zjDGmTVLZd0qiJcgYY4xpwkmQMcaYZEki\nCfIxQcYYKxs+JmhgpNKvzRhj2iSVfackWoKMMcaYJpwEGWOMSRYnQcYYY5LFSZAxxphkSSIJ8uhQ\nxhgrGx4damCkMsKJMca0SSr7Tkm0BBljjDFNOAkyxhiTLE6CjDHGJIuTIGOMMcniJMgYY0yyJJEE\n+RQJxhgrGz5FwsBIZZgvY4xpk1T2nZJoCTLGGGOacBJkjDEmWZwEGWOMSRYnQcYYY5LFSZAxxphk\ncRJkjDEmWZwEGWOMSVaNT4J3797FiBEjMHXqVOzZs0fX4TDGGKtBanwSlMlkcHBwQJ8+fdC1a1dd\nh2Pw+Mo72sX1qV1cn6y89CYJJiYmYsqUKejbt6/a9IiICMycOROBgYFYvnw5AGDLli14//33kZ2d\njRYtWiAwMBDTpk3DggULdBG6pPBORru4PrWL65OVl94kwTNnzsDb21vtMj2ZmZnw9/fHl19+iWXL\nliE+Ph6RkZGYOnUqvv76a5iZmeHmzZuQyWQAgPz8fF2FX+EvX3le97JlS5uvaV5Zpulip1KZ96yO\n+izPdKnUp7a3TU3Ty7oNVzX+rhsWvUmCvr6+qF+/vtq02NhY2NrawsTEBADg7OyM0NBQtWUePXqE\nFStWYMOGDfD19a22eIviL4b2cBLULk6C2sXfdQNDeiQqKop69+4tPt+9ezd5e3uLz7du3Urjx48v\nV5kA+MEPfvCDHxV4SEEt6DFra2ukp6eLz9PS0mBtbV2uMkgCV0FnjDFWMXrTHaqJo6MjEhISkJub\nCwCIiYmBp6enjqNijDFmKPTmfoKnTp1CUFAQwsPD4e/vjzlz5sDMzAwREREICQlB06ZNYWpqiiVL\nlug6VMYYYwZCb5IgY4wxVt30+phgeUVERODgwYOwsrKCTCbD0qVLiy2zb98+LFq0CF999RV3rZZT\nYmIiFi9ejPj4eJw/f17X4dQ4murv6dOn+Oijj9CuXTvcvHkTn3zyCaysrHQcqX4qb/2tWbMG6enp\nSE1NxdChQzFixAhdhq8XtFWHly9fxoYNG9C2bVskJSVh7dq1MDY21tl6VYpOh+VoUUZGBnXo0IFy\nc3OJiMjX15dOnDihtsydO3coKiqKFAoFhYaG6iLMGi0kJISOHDmiNoKXlZ2m+ps+fTrt37+fiIiO\nHDlCEyZM0FV4eq889Xf27FkaPnw4ERHl5+dTx44dKS0trfqD1jOVrcPnz5+TSqWiLl260OPHj4mI\naO7cubRt27ZqXhPt0euBMeVRlnMK27RpA4VCoYPoDIOmczlZ2Wmqv7CwMPTv3x8A4OTkVGybZf8q\nT/0dPXoUTk5OAABjY2PY29vj5MmT1RuwHqpsHUZHR+Pvv/9GVlaW2FrUtK+tSQwmCSYlJcHc3Fx8\nbmFhgaSkJB1GxNjLFd5uLSwskJqaCpVKpeOoag5N9adUKpGcnKy2s+f9QcnKW4fJyclq+1pzc/Ma\nXbcGkwS1cU4hY9XNyspK3G6fP38OS0tLGBkZzNeyymmqP2NjY7XpBfN4f6BZeetQ0/SafBzbYL5t\nJZ1TmJqaqvaBFSAeFMv0gKenJ2JiYgAI18/18vLScUQ1S0n15+npidjYWABAXl4erl27BrlcrrM4\n9Vl567Bt27aoU6cOHj9+XOw1NZFxQEBAgK6D0AYTExM4ODhg3bp1OHfuHFq0aIG3334bAQEB+PPP\nPzFgwAAAwIoVKxAdHY0XL16gXr16aN++vY4jrzlOnTqFH374AXFxccjOzkafPn1Qq5ZBDTCuUprq\nz8XFBZs2bUJ8fDxiYmKwZs0a1KtXT9eh6qXy1F/Lli3x6NEjhIaG4uDBg3jvvff4VmvQTh3KZDI4\nOzvj008/RVxcHLKysjB//nzxRgY1DZ8nyBhjTLIMpjuUMcYYKy9OgowxxiSLkyBjjDHJ4iTIGGNM\nsjgJMsYYkyxOgowxxiSLkyBjBqqyl1/jy7cxKeAkyAzOnDlz0KhRI+zevRsAcO3aNdjY2IjzV61a\nBXd3dyQkJFT6vXbt2oVGjRpVuhxNvvzyS/H/0NBQtGvXDvfu3Xvp6zIzMzF79mw8ffq0Uu//4MED\nfPjhh1AqlZUqhzF9xkmQGZyCe5sNHjwYgHCV/Pr16+PChQsAAHt7eyxbtgy2traVfq9x48ahQYMG\nlS5Hk6+++kr839PTE7a2tmW63N+sWbPg6+uLJk2aVOr9W7duDUdHRxjIRaUY04ivGMMM0vjx4+Hm\n5obJkydj7ty5aNCgAZRKJQIDA7Fw4UKsXLkSGRkZGDt2LORyOW7cuIG33noLCoUCb775Jv766y8E\nBwfDyMgIfn5+WLRoEX777TcolUoYGxvD3Nwc8+bNAwC0bdsWd+7cEd976dKlass1bdoUCxYswIwZ\nM5CQkIC///4bR48eFa/EP2vWLOTn56NFixYICwtDp06d4ObmhlmzZuE///kP7OzsMGbMGLi6ukKh\nUODu3bu4c+cOjhw5onY1fwB48eIFOnXqhIcPH4rTwsLC8OTJE0yYMAGLFi3C9OnTceLECSxcuBBz\n585FfHw8UlJSMGnSJISHh+PmzZtifFlZWWjfvr1aeYwZFF3ezJCxqrJnzx7y8fGhtLQ0Wr58OV28\neJFeffVVIiJasGABERFlZmZSREQEERE9efKE+vTpQ0REaWlp1KZNG8rJyaGMjAyaO3cuhYeH09Ch\nQ8XyFQoFxcXFERFRmzZtxOnHjh0rttzly5dJoVDQ8ePHiYho5syZ9NNPPxER0dGjR8nDw0NcfsCA\nAXTy5Mli5RaUVRDve++9J5ZR2OXLl6lz585q0+bMmUN//PEHERENGzZMrbzIyEgiIvL29qbvv/+e\niN1Tm78AAANXSURBVIg++OADtbKtrKwoMTGx2HsxZgj46sfMILm7u8Pf3x9HjhzBsGHD0KtXLyQm\nJuL48ePihZRVKhWioqIQGxsLExMTJCcnAxDum+bh4YE9e/YgJycH48ePR0REBDIzM7Fq1SoAQKtW\nrcTlC4uPj1dbrnXr1uJynTp1AgA0bdoUL168AABcuXIFHTt2FF/frl27UterQ4cOAIAmTZpovDtK\nTk5OsYua//HHH+jSpQtycnJgamqqNq/gAvINGzYU/7e0tFQr28TEBFlZWaXGxVhNxUmQGSRLS0t0\n69YN33zzjXg7GA8PD8ydOxenTp0CAGzduhWPHj3Ctm3bkJubi40bN4qvf++99/D222+jb9++mDZt\nGpKTkxEbG4sPP/wQABAVFaWWvAr06NEDZ8+eVVuuIHEVICLx2F7nzp0RFRUlzvv777/F/42NjQEI\nibVbt27FytCkVatWagNiMjMzkZmZCQA4d+4cevTogVOnTom3FSpcTsH/Rae9ePECzZs31/h+jNV0\nBnMrJcaKSklJARHB29sbAKBUKnHp0iW8++67AIREuWPHDly7dg2XL19GVFQUOnXqBHt7ezRt2hT7\n9u3DqFGj4ODggPbt2+PWrVs4duwYzp8/jz/++AM+Pj7YvXs3Dh06BEtLS/Tq1UvjchYWFti1axeI\nCLa2tvjmm29w//59DBo0CN27d8fZs2dx6NAhXLt2DQkJCVAoFLC1tcXt27dx4sQJxMXFwcjICMHB\nwcXKcHNzQ926dcV1Njc3x48//ojhw4fD3Nwcv/76Kw4dOgRbW1skJibi0aNHsLe3x40bNxAcHAyZ\nTAYLCwts2bIFycnJsLe3x4YNG3D//n0oFArcunULCQkJGDdunE4+Q8aqGg+MYUzHLl68iN69ewMA\nBg8ejB07dqBly5YVLi8+Ph7ffPMNNm7ciJUrV0Iul8PFxaXc5WRnZ2PatGlYsWIFWrduXeF4GNNn\nnAQZ0zFPT0/I5XKkp6fD2toa77//fqXLTExMRK1atTB//nxs3Lix2LHAsnj48CHq1q2Lhg0bVjoe\nxvQVJ0HGGGOSxSfLM8YYkyxOgowxxiSLkyBjjDHJ4iTIGGNMsjgJMsYYkyxOgowxxiSLkyBjjDHJ\n4iTIGGNMsv4fDZdXYY7mC5UAAAAASUVORK5CYII=\n"
-      }
-     ],
-     "prompt_number": 117
-    },
-    {
-     "cell_type": "code",
-     "collapsed": false,
-     "input": [
-      "obs.sed_uncertainty"
-     ],
-     "language": "python",
-     "metadata": {},
-     "outputs": [
-      {
-       "output_type": "pyout",
-       "prompt_number": 121,
-       "text": [
-        "<Quantity [  3.00000000e-06   1.00000000e-05   5.00000000e-05   8.00000000e-05\n",
-        "   9.00000000e-05   3.00000000e-05   5.00000000e-05   5.00000000e-05\n",
-        "   5.00000000e-05   3.00000000e-05   4.00000000e-05   7.00000000e-05\n",
-        "   8.90000000e-04   7.70000000e-04   1.08000000e-02   3.00000000e-03] W / (m2)>"
-       ]
-      }
-     ],
-     "prompt_number": 121
-    },
-    {
-     "cell_type": "code",
-     "collapsed": false,
-     "input": [
-      "par.star"
-     ],
-     "language": "python",
-     "metadata": {},
-     "outputs": [
-      {
-       "metadata": {},
-       "output_type": "pyout",
-       "prompt_number": 9,
-       "text": [
-        "[{'fUV': 0.1,\n",
-        "  'mass': 1.0,\n",
-        "  'radius': 2.0,\n",
-        "  'slope_fUV': 2.2,\n",
-        "  'spectrum': 'lte4000-3.5.NextGen.fits.gz',\n",
-        "  'temp': 4000.0,\n",
-        "  'x': 0.0,\n",
-        "  'y': 0.0,\n",
-        "  'z': 0.0}]"
-       ]
-      }
-     ],
-     "prompt_number": 9
-    },
-    {
-     "cell_type": "code",
-     "collapsed": false,
-     "input": [
-      "names = par.star[0].keys()\n",
-      "values = np.asarray(par.star[0].values())\n",
-      "dtypes = ['a30' if n=='spectrum' else 'f8' for n in names]\n",
-      "print names, values, dtypes\n",
-      "\n",
-      "#np.array(par.star[0].items(), dtype=dtypes)"
-     ],
-     "language": "python",
-     "metadata": {},
-     "outputs": [
-      {
-       "output_type": "stream",
-       "stream": "stdout",
-       "text": [
-        "['fUV', 'temp', 'spectrum', 'mass', 'x', 'y', 'radius', 'slope_fUV', 'z'] ['0.1' '4000.0' 'lte4000-3.5.NextGen.fits.gz' '1.0' '0.0' '0.0' '2.0' '2.2'\n",
-        " '0.0'] ['f8', 'f8', 'a30', 'f8', 'f8', 'f8', 'f8', 'f8', 'f8']\n"
-       ]
-      }
-     ],
-     "prompt_number": 23
-    },
-    {
-     "cell_type": "code",
-     "collapsed": false,
-     "input": [
-      "np.dtype(2.2)"
-     ],
-     "language": "python",
-     "metadata": {},
-     "outputs": [
-      {
-       "output_type": "stream",
-       "stream": "stderr",
-       "text": [
-        "ERROR:astropy:TypeError: data type not understood\n"
-       ]
-      },
-      {
-       "ename": "TypeError",
-       "evalue": "data type not understood",
-       "output_type": "pyerr",
-       "traceback": [
-        "\u001b[0;31m---------------------------------------------------------------------------\u001b[0m\n\u001b[0;31mTypeError\u001b[0m                                 Traceback (most recent call last)",
-        "\u001b[0;32m<ipython-input-14-19fa31d4b981>\u001b[0m in \u001b[0;36m<module>\u001b[0;34m()\u001b[0m\n\u001b[0;32m----> 1\u001b[0;31m \u001b[0mnp\u001b[0m\u001b[0;34m.\u001b[0m\u001b[0mdtype\u001b[0m\u001b[0;34m(\u001b[0m\u001b[0;36m2.2\u001b[0m\u001b[0;34m)\u001b[0m\u001b[0;34m\u001b[0m\u001b[0m\n\u001b[0m",
-        "\u001b[0;31mTypeError\u001b[0m: data type not understood"
-       ]
-      },
-      {
-       "output_type": "stream",
-       "stream": "stdout",
-       "text": [
-        "ERROR: TypeError: data type not understood [IPython.core.interactiveshell]\n"
-       ]
-      }
-     ],
-     "prompt_number": 14
-    },
-    {
-     "cell_type": "code",
-     "collapsed": false,
-     "input": [],
-     "language": "python",
-     "metadata": {},
-     "outputs": []
-=======
      "data": {
       "image/png": "iVBORw0KGgoAAAANSUhEUgAAAWMAAAEbCAYAAAAPs+VNAAAABHNCSVQICAgIfAhkiAAAAAlwSFlz\nAAALEgAACxIB0t1+/AAAIABJREFUeJzt3XmcXFWd9/HPl7AvCQSEkBAkKGEIIJsmjOADI4KRLa4s\nOsjqM4iMjKIsMjqO24CoMMDDqMMqalgUFJBFRFEWAdkEDIFEE00ISUSIhCWQkN/zxz03uanqrq6q\nrr5V1f19v171qrrn3jrnVCf9q9PnnkURgZmZtddq7a6AmZk5GJuZdQQHYzOzDuBgbGbWARyMzcw6\ngIOxmVkHcDA2M+sADsZmZh3AwdhaStK2kh6R9IKkE9tdH7Nu4WDcRSTNlrRPu+vRh1OA2yNieERc\n0N/MJI2UdJ2kF9PnP7zGtVtJuknSc5KekXS+pGH9rYNZGRyMu0ukRyd7IzCt0TdJWr2XU/8PWAJs\nCnwE+B9JE3q59kJgATAK2BnYCzih0bqYtYODcZdKrcTPSPp9ajVeJGkzSTenLoLbJG1YuP40STPT\nuT9Iem/h3K6SHk7nrpZ0laQvF86PlvRjSQsl/UnSv/ZSp18CewMXpLzeLGk7SXdIel7S45IOqvgM\np0h6FFgsabWK/NYD3g98PiJejoi7gZ8CR/TyY9kKuCoiXouIBcAtwPYN/WBXrVvdP1+z/nIw7m7v\nB94FjAcOAm4CTgPeQPZv+8nCtTOBPSNiOPCfwPdTcFkTuA64BNgImAq8l9QCTwHyBuBhYDSwD/Bv\nkvarrExEvBO4E/hEKufP6b23pDr9K/ADSdsU3nYY8B5gw4hYXpHleGBZRMwspP2e3gPsucBhktaR\nNCble3Mv1/YlaOzna9YvDsbdK4DzI+KvETGPLAjeGxG/j4hXyQLsLisujvhRRMxPr68GZgCTgN2B\nYRFxfkS8HhHXAfcXynkbsElEfCUilkXELOAisiDal92B9SLizPTeXwE3Ah8ufIbzIuLpVOdK6wMv\nVKQtBjbopbw7gR3Se+YAv4uIn/ZWOUnDJP2mcPxtSdsWLqn752vWXw7G3W1B4fUrFcdLyIIZAJI+\nmroinpf0PFnQ2gTYHHi6It85hddvBEbn70vvPZ2sD7cvoyvygqy1PLqXsiq9CAyvSBtBFpBXkVrw\ntwA/BtYl+2wjJZ1VI//dgT+m9wv4PxHxZOF83T9fs/5yMB5c1GOi9Ebgu8AngJERsRHweDr9DDCm\n4i1bFl7PAWZFxEaFx/CIOLCO+swDxqZAl3sjqwb/WjcknwJWl/TmQtpOhboXjQTGAhdExNKIeA64\nDNi/Rv6TgdvS6x2BJ2pcC738fM1awcF4aFiPLOg9C6wm6WiyljHAb4HXJZ0oaXVJU8i6JnL3k91c\nOyX1xQ6TtIOkt9YoLw9a9wEvA6dIWkPS3sCBwJX1VDoiXgKuBb4kaV1Je5L13V7Rw7XPArOAj6c6\nbggcSdbH3Jv9CucPAH4p6eB66mbWag7Gg0tUvA6AiJgGfJMs8M4nC8R3pXNLyW5UHQs8TzZ87Ebg\ntXT+dbIAujPwJ+CvZK3syu6DqnpExGtkwfM96X0XAEdExFMNfKYTgHWAhcD3geMjYkULNo0rPi0d\nvr9Q1gzgVeBTPWUqaROy0RcHSzqArNthk/Rc83MVXnf6MEPrIvK2S1ZJ0n3AhRFxebvrMlAkfRjY\nPiLOaHddzMAtYwMk/R9Jo1I3xZFkLedb2l2vAbY7WReIDTGSxqVx49ek4ymSvivpSkn7tq1ebhmb\npI8BXybrW/4jcHpENDs+16wrSLomIj5UON4Q+EZEHNeO+rhlbETE/0bEqIjYICJ2diC2biDpEkkL\nJD1WkT5Z0nRJMySd2kCW/052X6MtHIzNrFtdSjY8cYW0MNQFKX0CcHiakn+EpHMkja7MRJmzgJsj\n4pEyKt6T3hZn6WiS3Ldi1kYR0fSY62Z+f3sqLyLulLRVRfJEYGZEzE5lXQlMiYgzSUMiJY0Evgbs\nnEbivEQ2zX+4pDdHxHcarV8rdGUwNrPutnx55TIkK91xxx3ccccdK46/9KUvNZL1GFad1TmXbNr/\nCmlC0PEV7zu/kUIGQlfewHPL2Ky9+tsyfv311+u+ftiwYb2Wl1rGN0TEjun4A8DkiPhYOv5nYFJE\n9LjSYCdxy9jMSjeAjcCnyabF58aStY47noOxmZWuVjdFPz0AbJNazPOAQ4Fed4fpJB5NYWali4i6\nH72RNBW4BxgvaY6koyNiGXAicCvZjjNXFafPdzL3GZtZw/rbZ7xkSa0lQFa19tpr96u8buFuCjMr\nXTc2Ageag7GZlc7BuJqDsZmVzsG4moOxmZXOwbiag7GZlW4Ah7Z1LQdjMyudW8bVHIzNrHQOxtUc\njM2sdA7G1RyMzax0DsbVHIzNrHQOxtUcjM2sdA7G1dq+UJCkYZIelnRDOh4p6TZJT0n6edok0MwG\nkeXLl9f9GCraHoyBk8hWV8q/Kk8DbouI8cDt6djMBpFWrNo22LQ1GEvaAtgfuAjIV2U6GLg8vb4c\neG8bqmZmA8jBuFq7+4zPAT4LDC+kbRYRC9LrBcBmpdfKzAbUUAqy9Wpby1jSgcDCiHiYla3iVUT2\nL+Z/NbNBxi3jau1sGb8dOFjS/sDaZNtkXwEskDQqIuZL2hxY2MY6mtkAGEpBtl5taxlHxOciYmxE\njAMOA34ZEUcA1wNHpsuOBH7Srjqa2cBoZ8tY0jhJF0m6Jh3/g6T/kXSNpONbXmCdOmE0RS7/qZ8J\n7CvpKeCd6djMBpF2Dm2LiFkRcVzheHpEfJxs89I9Wl5gnToiGEfEryPi4PT6uYh4V0SMj4j9ImJR\nu+tnZq3Vog1JL5G0QNJjFemTJU2XNEPSqfXUR9JBwI3ATf36YP3QEcHYzIaWFnVTXApMLiZIGgZc\nkNInAIdL2k7SEZLOkTS6l/rcEBH7Ax9pzSdsXLuHtpnZENSKvuCIuFPSVhXJE4GZETEbQNKVwJSI\nOBO4IqWNBL4G7CzpNOC3wPuBtYCf9btiTXIwNrPS1QrG9957L/fee2+zWY8B5hSO5wKTKsp+Dqi8\nUffrZgtsFQdjMytdrWA8adIkJk1aGT/PO++8hrJuvlbt5WBsZqUbwAWAngbGFo7HkrWOO56DsZmV\nbgAnfTwAbJP6kueRDVc7fKAKayWPpjCz0rVoaNtU4B5gvKQ5ko6OiGXAicCtZKtBXhURT5TyofrJ\nLWMzK12LRlP02OKNiJuBm/tdQMkcjM2sdF6bopqDsZmVzsG4moOxmZXOwbiag7GZlW4o7W1XLwdj\nMyudW8bVHIzNrHQOxtUcjM2sdA7G1RyMzax0DsbVHIzNrHQOxtUcjM2sdA7G1RyMzax0HtpWzcHY\nzErnlnE1B2MzK52DcTUHYzMrnYNxNQdjMyudg3E1B2MzK52DcTUHYzMrnYNxNW+7ZGalW758ed2P\nVpM0TtJFkq4ppK0n6XeSDmh5gXVyMDaz0rViD7x+lD0rIo6rSD4FuKrlhTXAwdjMSteiDUkvkbRA\n0mMV6ZMlTZc0Q9KpfdVF0r5km5f+td8frB/cZ2xmpWtRi/dS4Hzge3mCpGHABcC7gKeB30m6Hngr\nsCtwdkTMq8hnL2A9YALwiqSbog2d2g7GZla6Fu0OfaekrSqSJwIzI2I2gKQrgSkRcSZwRUobCXwN\n2FnSqRHx7yn9SOCv7QjE4GBsZm1QK9498sgjPPLII81mPQaYUzieC0yqKPs54Pge6nR5PQWkYN6X\n5RGxqJ78cg7GZla6WsF4p512Yqeddlpx/L3vfa/Xa3vKuvla1e0ZoLKro9LqwNhGMnUwNrPSDeCq\nbU+zahAcS9Y6bqUnImLnWhdIarhp72BsZqUbwG7ZB4BtUl/yPOBQ4PAWl7F7i65ZhYe2mVnpWjS0\nbSpwDzBe0hxJR0fEMuBE4Fay4WpXRcQTLa7+v0t6n6RRFfXZK+9PjogljWbqlrGZla5Foyl6bPFG\nxM3Azf0uoHfrACOBr0gaAywC7iVrlR8LnN1Mpm0LxpLGko0P3JSs0/27EXFe+ma5CngjMBs4pNG7\nkmbW2bp5bYqIODm9vBhA0oZk3RL7AH9qNt92dlMsBT4VEduTfZBPSNoOOA24LSLGA7enYzMbRNo5\nHbqVUlfFJhFxC1nj8ofN5tW2YBwR8yPikfT6ReAJsjGCBwP5eL/Lgfe2p4ZmNlDauVBQi30A2FLS\nPwF/ox83CzviBl6687kLcB+wWUQsSKcWAJu1qVpmNkAGS8sYWDMifgmsFxGLgb83m1Hbb+BJWh/4\nMXBSRCyWtOJcRISkjv/XMLPGdEGQrdd0SXcCMyStDrwFuLGZjNoajCWtQRaIr4iIn6TkBZJGRcR8\nSZsDC9tXQzMbCIMlGEfEzZKmkXWnbgr8d7N5tXM0hcjuRk6LiHMLp64HjgTOSs8/6eHtZtbFBksw\nlrQ18ExENB2Ec+3sM94D+GfgnyQ9nB6TgTOBfSU9BbwzHZvZIDKI+oxPJi1EJOkdkt7RbEZtaxlH\nxF30/mXwrjLrYmbl6oIgW6/7gXGS/pyW9Hxfsxl1xGgKMxtaBtHQtrHAq8CnJf0K2K3ZjNo+msLM\nhp5B1DL+E/DjiPihpE2A9zebkVvGZla6QdRnfBWwQ3o9jn7Mi3AwNrPSdXMwTqvF5d4H/EOaL7EG\ncHez+bqbwsxK14lBtgEfLbweTTYN+hKyBc8WAr9sJlMHYzMrXTcH44hYWji8ERgVEYdI2oB+xNRe\n3yjp5N7OFbwYEd9ptnAzG5q6ORhX2Ac4XNKawPci4rvNZlSrz/gzwPo1Hhuka8zMGtLOoW2Sxkm6\nSNI16XhvSXdK+h9JezWY3d8i4p1kq02+Jun0ZutVq0n9/Yj4z1pvlrReswWb2dDVzpZxRMwCjsuD\nMbAcWAysReObl64jadeIeAi4TNLBzdar12AcEZ/t6831XGNmVqkVwVjSJcABwMKI2LGQPhk4FxgG\nXBQRZ/WR1Z0R8RtJmwLfIlumoV47ArtI+mo6fk3SYmCLiLiigXz6Htom6d8kjVDm4rSGxLsbKcTM\nrKhFQ9suBSYXEyQNAy5I6RPI+nO3k3SEpHMkje6hLnkhi8hax424Hrg2It5DtnLb14G3Ap9uMJ+6\n7vwdExHnpgA8EjgCuIJs91Uzs4a1aEPSO9PGFEUTgZkRMRtA0pXAlIg4kyxukfbZ/Bqws6TTgCeB\ndwMbAufXKlPStsDyiJiR6nBPoT6vko0zvlvStY1+nnqCcb7a+wFk6w4/XlwA3sysUbWC8fTp05k+\nfXqzWY8B5hSO55JWVSuU/RxwfMX7rqsz/z8Ce0vaj6yv+XcR8UDlRRHxx7prnNQTjB+U9HNga+B0\nScNTJczMmlIrGG+77bZsu+22K45/+tOfNpR187WqI/OIZcAv0gNJEyV9nKzL90ngjnRNw+rqpiDb\nn+6PEfGSpI2Bo5spzMwMGMjV2J4mW0ktN5bGR0jULSLuJ1tGM+/CODaNOX4auDUiXqo3r1qTPnZj\n5bdMAFun7gkxwN8+Zja4DeDQtgeAbVJf8jzgUPqxY3MjIuJJstYx6UbhgWQLCdWlVsv4m9QOuv9U\nbyE2NGywwQYrXm+00UYArLvuugCstVZ2k7piw1kAXn31VQBefvllAJ5//vkV1yxevHgAa2zt0qKh\nbVOBvYCNJc0BvhARl0o6kWyAwTDg4oh4ot+FNSgi5tFAIIba44z37m+FzMx60qLRFD22eCPiZuDm\nfhdQsj77jNMsu08DW0bExyRtA2wbEU1tR22Dx9ixWdfc6NHZ0M3hw4evOLfmmmsCMGzYMABWW633\nIe15/+Hrr78OwGuvvbbi3AsvvADAvHnzAJgzZw7W/QbR2hQtU896xpcCrwFvT8fzgK/2frmZWW1d\nvp7x+ul5jTTJpCXqGU3xprQ83GEAaURFq8q3LrLeetlSJDvskG1s8IY3vAFY2R9cbP3m/0cqn3uS\n/8Llz3k/M6xsbedl5a3wxx9/HICXXqr7ZrV1kE4MsvWQdAqwSQrC/5UeH2tF3vUE41clrVOozJvI\nNuAzM2tKF2w02pv70mMp8EFauFtSPcH4i8AtwBaSfgjsARzVqgpYZyuOkJg4cSKwcqTE6qtn/33y\nVm9PLePejosqW0nF4/yXdo011gBg7bXXBmD99dcH4P77719xrUdedI9ubRkDLwFHRcS3gauK3RSS\ndgYejYimvmn6DMYR8XNJDwG7p6STIuKvzRRmZgbdG4zT1Ofi9OfVJZ0D/A74DVlD9ZJm8q5n1bbv\nA8si4sY0gmI9SU3t8WRmBt19A68HXyZb8e00YONmM6mnm+JO4D5JnyZbhOMzQD1bMtkgkHdNAGyy\nySZA790Txa6Iem7cVaq8kVd8nXdX5EPl8roU63f77bfXXZa1V5cE2Xo8C7wWETcBN/Uno3q6Kb4j\naRrZjqfPArtGxDP9KdTMhrZBFIwnA5+V9BzZGhW/SutVNKyeSR9HAF8g2576LcBNko6OiEeaKdC6\nw/bbbw+sHFIGK2+i5S3hyokcxePerulpOnQub/0W77RXtojz4zzfYv3yOv/hD3/o6+NZm3XxaIpK\nd0TEJyWtS7ao/FtJCwc1qp5uig8Ae0TEQmCqpOuAy4CdmynQzGwQtYxD0tsiIr+B95tmM6qnm+K9\nFcf3S5rY2/U2OIwbNw5YOaEDqlu7vT0XX9ea/FHZR1zZP1x83dtzscy8zm4Zd75BFIz3ApD0H8Ar\nwK8j4oJmMqq1hOapEXGWpJ62IQngk80UaGY2iILxj8i20bs7dVVMaDajWi3jaen5wR7ODZqfpPUs\nn1RRbHnmoygqW8J5f25+HqpHWtSzUFD+XPxFXbYs2zQhX0So8tr8fLHO1vm6NRj3sAfeXfm5iHiZ\nVccgN6TWEpo3pOfLUiVGpEp4mpOZ9Uu3BmPq3AOvGfWMpngb2YyS4el4EXBsqypgnSlv2eYjKKC6\nJVz5XGwZ568rrym2kCuXzsyfi63dyhZ25bXFPuglS5Y0/kGtLbo1GLd7D7xLgBMi4s5U+J4p7S3N\nFGhmNliGtrVyD7x6VhxalgfiVPhdQFORv16SJkuaLmmGpFMHsiwzK187p0NLGifpIknXpOPVJH1V\n0nmSPlrH+7frKT0inoyI70TE+cC9ZHvg1a2elvGvJX0HmJqOD01pu6YKPNRIgX1JqyBdALyL7Nvl\nd5Kub8c+VkNZZZdE8XVlt0T+XOzSyHf6yJ/XWWedqmuWLl0KwCuvvAKs3OGjuNNHXo+866JyiFze\nXVG81jpfO7spImIWcFwejIEpZEs9PEt9O0lfJOngiPhbjTJatwdewc5koyf+o4d0aP3GpBOBmREx\nG0DSlWQ/LAdjs0GiRRuSXgIcACyMiB0L6ZOBc8k2JL0oIs7qI6vxwN0R8b8pQPe1ENp/A+MlbZze\n93wf19elnkkfe7eioAaMAYobnc0FJpVchyHvxRdfBFbd167yJlxlizhvBcPKdYfz3UHyhX0OOeSQ\nFddcffXVADz77LNAfbt2VPY1FlvGeZ2t87WoZXwpcD7wvTyht7+syaYp7wqcnVqtRXPJtpaDbIRE\nTRFxdaG8t0saCdwVEYv68Vl67zOW1Gd/Rz3XNKE7b7OaWd1a0Wec7mVVtkpX/GUdEUuBK4EpEXFF\nRHwqIuZJGinp28Au6Z7UtcC7JZ0H3NFX3SUdWjh8BHgYOFTSpyQN7+VtfarVMv6GpHmA6DlAimz/\np1bvEv00MLZwPJb6+nGshf72t6w7LG/Rwsqp0X1N/ii+ruzzve6661Zck6f1NmSupzLysvP+5mL/\ncl5n63y1guzs2bOZPXt2s1n3+Zd1RDwHHF/xvuMaKOPiNDP5VeBFsrWMn0/PG1LdpVuXWsF4PvDN\nPt7/VDOF9uEBYBtJW5HtRH0ocPgAlGNmbVJraNuWW27JlltuueL417/+dSNZl/GX9THAbcD+wLMR\ncWsrMq01A2/vVhTQqIhYJulE4FayDviLPZKifPnoh4ULF65Iy/uEiyMiYOXIhuIvWN6Xm7dcX3jh\nBWDVfuHKayqnPBfzrvTqq69W1S+vs3W+ARxNUcZf1jdFxIvADyRtLul44C9pgfmm1TOaonQRcTNw\nc7vrYWYDYwCDcRl/WV+WbgrmLYVXgLen/uez0/Z0DevIYGxmg1uLhrZNJVvCcmNJc4AvRMSlJfxl\nvTPwOiv7iZ8n66e+kCwwN6WetSnWjoglfaXZ4LLuuusCq3YrzJ8/H4BRo0YBsMEGGwAruxeKky6K\n60sUj3taz7hyTYqeujvy53z4Wl6XfMIIrBxGZ52vFcE4Inps8Zbwl/X7I+LRVmdaz5Sle+pMMzOr\nSzfvDj0QgRhqLy6/OTAaWDdNfc6HuA0H1h2IyljnyG+qbbzxyp3HFyxYAKwcVpaf23DDDYGVrWmo\nXpGtpx2kK3f2yFvGxeFqL7/8MgCLFmXj6fPha3kLebPNNltxbX6T0DpfJwbZekl6KCJ27e81lWp1\nU+wHHEU2bq84xG0x8LlGCjEzK+ryVdu2k/RYH9eMaDTTWkPbLgcul/TBiPhRoxlbd5s1axYAu+yy\ny4q0vBWat07nzs1GDOWt1mLLON91I58WXTlRBKpbxPl6xMVpzXnLOE/LW9Z5XYr55XW2ztfNLWOg\nx1XbKjS8smU9oynuknQxMCYiJkuaAPxjRFzcaGFmZtDdwThfxKzV6gnGl5EtyHFGOp4BXA04GA9i\n06dPB1hlJtSmm24KrGyV5iMtFi/OduIq9tlWLq+ZP/fUZ5y3jCufYWXLNx+5kY+YyPMpTvrI62yd\nr5uD8UCpZzTFJhFxFdm4OtLiGwO6uLyZDW7dPJpioNTTMn4xrdsJgKTdgb8PXJWsk/z2t79d8XrP\nPfcEVi4elI+iyFut+RTl4uvKBeOLv1yV+9vlfc75gkTF1/niQfnojHzZzWL9rHsMhiAr6ZPAFaWt\nZwycDNwAbC3pHuANwAdbUbiZDU2DIRgDm5Gtl/wQ2b6gt0Y/Plg9i8s/KGkvYNuU9GTqqjAza0qX\nD20DICLOkPR5Vg4DvkDS1WRTsP/YaH71TIc+BLglIh5PBe8i6Sut3vvOOlN+cw7g7rvvBmDXXbOx\n7PmNvHy1tOJ05N6mJvfUTVFLfn0+7TmfePLQQw9V1c+6xyBpGRMRyyXNBxaQ3VfbCPiRpF9ExGcb\nyaueG3ifj4gXJO0J7EPWHP92o5U2M8sNhht4kk6S9CDwdeBuYIeI+DiwG/D+RvOrp88432TsQOB/\nI+JGSV9utCDrfvnQtTvuuAOA8ePHAzB2bLZ87EYbbbTi2t52BempNVw5+aN4I/D557N7I3PmZJs3\nPPXUQOxnYGXr5CDbgJFkiwb9uZiYWssHNZpZPS3jpyV9l2xd0J9JWrvO95mZ9WgwtIyBdSoDsaSz\nACJiWqOZ1VooaOuI+BPwIeA9ZIsmL0oLCDXUF2KDU95KzZ/zpTVh5SJC+bC3fJeQ4v52lTt95P2/\nxb3s8qUybXDp8CBbr317SNsfOLWZzGp1U1xD1vdxQ0TskydGxDPAM80UZmYG3T2aQtLHgROAN1Us\nGLQBWd9xU2oF42GSzgC2lfRpVm4xAhAR8a1mC7XBqdiKdYvWaunylvEPyRavP5OsFZzHxsUR0fQW\n5bWC8aHA+8i2Ltmg2QLMzCq1MxhLGke21s6IiPhQGin2EbJ4OCEi9qj1/oj4O9ks5MNaWa9awXhy\nRJwpac2I+FIrCzWzoa2dwTgiZgHHSbomHd9FtjrlFOD+vt4v6e6I2EPSi2QbblRkH8ObqVetURHH\npOf3NZOxmVlvWjGaQtIlkhZULvQuabKk6ZJmpB2b6/Vhsi6Ivuq+R3pePyI2qHg0FYihdjCeJmkG\nWZ/xYxWPAdkDysyGhhYNbbsUmFxMkDQMuCClTwAOl7SdpCMknSNpdE8ZSdoS+HtEvNTT+V7e8yFJ\nG6TXn5d0bdqirim1dvo4XNIo4OfAQax6A8/MrGmt6KaIiDslbVWRPBGYmS8AL+lKYEpEnAlckdJG\nAl8jW9rh1Ig4i6wn4JIGq/CFiLimMDv5G2Szkyc283lqzsCLiPmSJgFvSkkzI2JJMwWZmeVqDW2b\nP39+f0bjjAHmFI7nApOKF0TEc8DxFWlfbKKsls5OrjXpYw3gq2TfGH9JyVtKuhT4nFduM7Nm1WoZ\nb7bZZqvs+v3oow31ipZ5ZzCfnbwvcFZ/ZyfXeuPZZHOvx0XErpFtO701sCFZc9zMrCkDOB36aWBs\n4XgsWet4IBwC3ALslxaY34h+zE6u1U1xIDA+Ilb8PZFWbzseeBI4qdlCzWxoG8ChbQ8A26S+5Hlk\n8yUOH6CyXgfWAQ6RlMfSILvP1rBaLePlxUCci4jXge6dy2hmbdeioW1TgXuA8ZLmSDo6IpYBJwK3\nAtOAqyLiiQH6GD8FDgaWAi+mR92jMSrVahk/IenIiLi8mCjpCMDb8JpZ01o0mqLHFm9E3Ew2XXmg\njYmId7cqs1rB+BPAtZKOAR5MabsB6+KJIGbWD12+NkXuHklviYiWzLuoNc54bhrW9k5ge7K+kJ9F\nxO2tKNjMhq5uXrWt4B3A0ZJmAfmOCBERb2kms77GGQdwe3qYmbXEIGkZvyc9By2YFOcdO8ysdINk\np4+/kLWOj0wz/pYDmzabmYOxmZVukATjC4F/JFtgCLLRFBc2m1lbgrGksyU9Ien3aXGNEYVzp6fV\nlqZL2q8d9TOzgTVIgvGkiDgBeAVWTLNeo9nM2tUy/jmwfUTsBDwFnA4gaQLZIO0JZKsuXSjJrXez\nQWaQBOPX0ipxAEh6A/2Yg9GWQBcRtxUmlNwHbJFeTwGmRsTS1AczkyZXQDKzzjVIgvH5wHXAppK+\nRrb/3X81m1nN0RQlOQaYml6PBu4tnJtLtgqTmQ0ig2FoW0R8X9KDZMtnQrZUZ9Oz/QYsGEu6DRjV\nw6nPRcQN6ZozgNciotbq+h391WhmjevwFm9dJJ0VEacCT/SQ1rABC8YRsW+t85KOAvZn5bcKVK+4\ntEVKM7NBZDAEY2A/st2hi/bvIa0u7RpNMZlsqbkpFYvVXw8cJmnNtIPrNtSxQaCZdZdu7jOW9PG0\n717llnQ4ipsoAAAMJ0lEQVSzgaanRrerz/h8YE3gNkkAv42IEyJimqSryVZbWgacEJ34r2Fm/dLl\nv9Y/JFuI6EyyVnA++25xRPyt2UzbEowjYpsa575Gtj+VmQ1S3RyMI+LvwN+Bw1qZbyeMpjCzIaab\ng3EubbP0AWArVsbSiIgvNZOfg7GZlW4wDG0jW1x+EdkSw/3eqNnB2MxKNxhaxrR4cXlPNTaz0rVz\nNIWkcZIuknRNOt5S0nWSLpbUyLC0eyQ1tXZxTxyMzax07QzGETErIo4rJO0A/CgijgV2aSCrdwAP\nSnqqMLyt64a2mdkQ1oogK+kS4ABgYUTsWEifDJwLDAMuioiz+sjqPuCatMXcFQ1UYXKDVa7JwdjM\nSteiFu+lZHMWvpcnpFXULgDeRTZ793eSrgfeCuwKnB0R8yryOQr4j4i4M3VdXFarUEkv0vsyDQEM\nb/iT4GBsZm3QitEUKXhuVZE8EZiZVn1E0pVkM33PJLV6JY0km8uwc+ojvhH4oqQPA7PqKHf9fle+\nBw7GZla6Wi3jRYsWsWjRomazHgPMKRzPBSZVlP0ccHzF+z7UbIGt4mBsZqWrFYxHjBjBiBErNv/h\nL3/5S0NZN1+r9nIwNrPSDeA448qVH8eStY47noOxmZVuAIPxA8A2qS95Htk2bocPVGGt5HHGZla6\nVowzljQVuAcYL2mOpKMjYhlwInAr2eqPV/Vn940yuWVsZqVrRcs4Inps8UbEzWRLXHYVB2MzK90g\nWSiopRyMzax0g2ShoJZyMDaz0jkYV3MwNrPSORhXczA2s9I5GFdzMDaz0jkYV3MwNrPSORhXczA2\ns9J5aFs1B2MzK51bxtUcjM2sdA7G1RyMzax0DsbVHIzNrHQOxtUcjM2sdA7G1RyMzax0DsbVHIzN\nrHQe2lbNwdjMSueWcTUHYzMrnYNxNW+7ZGala8W2S82SNE7SRZKuSccTJF0l6UJJH2h5gXVyMDaz\n0rUzGEfErIg4rpA0GTg/Ik4APtryAuvkYGxmpWvRhqSXSFog6bGK9MmSpkuaIenUOqpzBXCYpK8D\nG/fvkzXPwdjMSteilvGlZK3aFSQNAy5I6ROAwyVtJ+kISedIGt1DXf4aEScCpwPPtuxDNqitwVjS\nyZKWSxpZSDs9faNNl7RfO+tnZgNj+fLldT96ExF3As9XJE8EZkbE7IhYClwJTImIKyLiUxExT9JI\nSd8GdpZ0qqQ3SvoOcDnw9QH6yH1q22gKSWOBfYE/F9ImAIeSfaONAX4haXxEeFCi2SBSq8W7ZMkS\nlixZ0mzWY4A5heO5wKSKsp8Djq943780W2CrtLNl/C3glIq0KcDUiFgaEbOBmWTfdGY2iNTqllhr\nrbUYMWLEikejWQ9EfcvQlmAsaQowNyIerTg1muybLDeX7JvOzAaRARxN8TQwtnA8llVjSscasG4K\nSbcBo3o4dQZZR3mxP1g1surabzoz69kATvp4ANhG0lbAPLJuz8MHqrBWGrBgHBH79pQuaQdgHPB7\nSQBbAA9KmkT1t9oWKc3MBpFWBGNJU4G9gI0lzQG+EBGXSjoRuBUYBlwcEU/0u7ASqN3TEiXNAnaL\niOfSDbwfkvUTjwF+Abw5Kiopya1lszaKiFp/zdYkKTbffPO6r3/mmWf6VV636IS1KVYE1oiYJulq\nYBqwDDihMhCbWffzqm3V2t4yboZbxmbt1d+W8aabblr39QsXLnTL2MxsIHRjI3CgORibWekcjKs5\nGJtZ6RyMqzkYm1npHIyrORibWek8mqKag7GZlc4t42oOxmZWOgfjag7GZlY6B+NqDsZmVjoH42oO\nxmZWOgfjag7GZlY6B+NqDsZmVjoPbavmYGxmpXPLuJqDsZmVzsG4moOxmZXOwbiag7GZlc7BuJqD\nsZmVzsG4moOxmZXOwbiag7GZlc5D26qt1u4KmJlZl25IamY22LhlbGbWARyMzcw6gINxBUknS1ou\naWQh7XRJMyRNl7RfO+uXk3S2pCck/V7StZJGFM51XH1zkianes2QdGq761NJ0lhJv5L0B0mPS/pk\nSh8p6TZJT0n6uaQN213XIknDJD0s6YZ03NH1tWoOxgWSxgL7An8upE0ADgUmAJOBCyV1ws/t58D2\nEbET8BRwOnR0fZE0DLiArF4TgMMlbdfeWlVZCnwqIrYHdgc+kep4GnBbRIwHbk/HneQkYBqQ3wTq\n9PpahY74Je0g3wJOqUibAkyNiKURMRuYCUwsu2KVIuK2iMjHB90HbJFed2R9k4nAzIiYHRFLgSvJ\n6tsxImJ+RDySXr8IPAGMAQ4GLk+XXQ68tz01rCZpC2B/4CJAKblj62s9czBOJE0B5kbEoxWnRgNz\nC8dzyX45O8kxwE3pdSfXdwwwp3DcSXWrImkrYBeyL7vNImJBOrUA2KxN1erJOcBngeLg3U6ur/Vg\nSE36kHQbMKqHU2eQ/Zlf7F9VD9flShkPWKO+n4uIvG/wDOC1iPhhjaw6Zfxip9SjT5LWB34MnBQR\ni6WV/x0iIiR1xGeRdCCwMCIelrR3T9d0Un2td0MqGEfEvj2lS9oBGAf8Pv3SbQE8KGkS8DQwtnD5\nFiltwPVW35yko8j+PN2nkNy2+tahsm5jWbUV3xEkrUEWiK+IiJ+k5AWSRkXEfEmbAwvbV8NVvB04\nWNL+wNrAcElX0Ln1tV64mwKIiMcjYrOIGBcR48gCxK7pz7zrgcMkrSlpHLANcH876wvZqASyP02n\nRMSSwqmOrG/yALCNpK0krUl2o/H6NtdpFcq+jS8GpkXEuYVT1wNHptdHAj+pfG87RMTnImJs+n97\nGPDLiDiCDq2v9W5ItYwbsOJPuoiYJulqsjvVy4ATojOmLZ4PrAncllrzv42IEzq4vkTEMkknArcC\nw4CLI+KJNler0h7APwOPSno4pZ0OnAlcLelYYDZwSHuq16f837pb6muJp0ObmXUAd1OYmXUAB2Mz\nsw7gYGxm1gEcjM3MOoCDsZlZB3AwNjPrAA7GQ4ikLST9NC2rOFPSuWm2WX5+alqS8yRJ20p6RNKD\nkrZusJwj06yvns7dkZbQPLCPPA5qdonNVMZuNc6fLekZSSc3k7/ZQHAwHiLSzLJrgWvTsorjgfWB\nr6bzo4C3RsROEfHfwPuAayJit4j4U4PFHUW2YFFPAvhwRNxYK4OIuCEizmqw3GIZvQ6gj4jPAt9u\nMm+zAeFgPHS8E3glIi4HSMtvfgo4RtI6ZOsjj0kLlH+BbH3cj0u6XdK6kn6WWsqPSToEQNJuqRX6\ngKRbJI2S9EHgrcAPJD0kae0e6rJi1Z30/nNTuY9JeltKP0rS+en1TyQdkV7/i6Tvp9f7Sbontd6v\nlrTeKoVIq0m6LOX7qKR/a+UP1KyVPB166NgeeLCYkFYj+wvwJuAg4MaI2AVWtKQXR8S3JH0AeDoi\nDkjnhqfujfOBgyLib5IOBb4aEcdK+gRwckQ81EtdouL1OhGxi6R3AJcAO1Zc/3+BuyXNBj4NTJK0\nCdlqe/tExCupS+PTwJcL79sFGB0RO6Z6j8CsQzkYDx19zXvvacnQPO1R4BuSziQL2Helle62B36R\n1sYYBszrI7/eTAWIiDtToF8laEbEwtRa/yXw3ohYlPqcJwD3pPLXBO6pyPePwNaSzgN+Rtb6N+tI\nDsZDxzTgg8UEScOBLcl2A+lp3WQAImKGpF2AA4CvSLoduA74Q0S8vbe39aOuy3tIewvwLKsuRn9b\nRHy4t0xS0N4JeDdwPNliOcf2o15mA8Z9xkNERNwOrFvoex0GfBO4tGIJzippZMSSiPgB8A2yP/+f\nBN4gafd0zRrK9t8DWAwMb6B6h6Y89gQWRcTiivInku2btyvwGWU7cNwH7CHpTema9SRts+rbtDEw\nLCKuBT6f3m/WkdwyHlreR7ZB6efJvoh/BnyucL6yNZsf7wicLWk52Yadx0fE0nSz7rzUrbA62fY/\n04DLgG9Lehl4e1/BHlgi6aGUxzGFsiOte/xd4KiIyIejXRIR71S2uP5USWul95wBzCi8fwxwqVZu\nyOpNOa1jeQlNK5WkXwGfiYgHC8e1bvYNVD2+SHaD8ptllmvWG3dTWNmeAy7ra9LHQJJ0NvAR4MV2\n1cGsklvGZmYdwC1jM7MO4GBsZtYBHIzNzDqAg7GZWQdwMDYz6wAOxmZmHeD/A+zW7vL/aDJ3AAAA\nAElFTkSuQmCC\n",
       "text/plain": [
@@ -1649,7 +840,6 @@
      "text": [
       "(numpy.record, [('temp', '<f8'), ('radius', '<f8'), ('mass', '<f8'), ('spectrum', 'S80'), ('l_is_blackbody', '?'), ('slope_fUV', '<f8'), ('z', '<f8'), ('y', '<f8'), ('x', '<f8'), ('fUV', '<f8')])\n"
      ]
->>>>>>> dd1aef03
     }
    ],
    "source": [
